--- conflicted
+++ resolved
@@ -37,19 +37,11 @@
 
 type client interface {
 	Close() error
-<<<<<<< HEAD
-	getDatabaseStats(ctx context.Context, databases []string) (map[string]databaseStats, error)
-	getBackends(ctx context.Context, databases []string) (map[string]int64, error)
-	getDatabaseSize(ctx context.Context, databases []string) (map[string]int64, error)
-	getDatabaseTableMetrics(ctx context.Context, db string) (map[string]tableStats, error)
-	getBlocksReadByTable(ctx context.Context, db string) (map[string]tableIOStats, error)
-=======
 	getDatabaseStats(ctx context.Context, databases []string) (map[databaseName]databaseStats, error)
 	getBackends(ctx context.Context, databases []string) (map[databaseName]int64, error)
 	getDatabaseSize(ctx context.Context, databases []string) (map[databaseName]int64, error)
 	getDatabaseTableMetrics(ctx context.Context, db string) (map[tableIdentifier]tableStats, error)
 	getBlocksReadByTable(ctx context.Context, db string) (map[tableIdentifier]tableIOStats, error)
->>>>>>> 6a9cce78
 	listDatabases(ctx context.Context) ([]string, error)
 }
 
@@ -136,22 +128,14 @@
 	transactionRollback  int64
 }
 
-<<<<<<< HEAD
-func (c *postgreSQLClient) getDatabaseStats(ctx context.Context, databases []string) (map[string]databaseStats, error) {
-=======
 func (c *postgreSQLClient) getDatabaseStats(ctx context.Context, databases []string) (map[databaseName]databaseStats, error) {
->>>>>>> 6a9cce78
 	query := filterQueryByDatabases("SELECT datname, xact_commit, xact_rollback FROM pg_stat_database", databases, false)
 	rows, err := c.client.QueryContext(ctx, query)
 	if err != nil {
 		return nil, err
 	}
 	var errs error
-<<<<<<< HEAD
-	dbStats := map[string]databaseStats{}
-=======
 	dbStats := map[databaseName]databaseStats{}
->>>>>>> 6a9cce78
 	for rows.Next() {
 		var datname string
 		var transactionCommitted, transactionRollback int64
@@ -161,11 +145,7 @@
 			continue
 		}
 		if datname != "" {
-<<<<<<< HEAD
-			dbStats[datname] = databaseStats{
-=======
 			dbStats[databaseName(datname)] = databaseStats{
->>>>>>> 6a9cce78
 				transactionCommitted: transactionCommitted,
 				transactionRollback:  transactionRollback,
 			}
@@ -175,22 +155,14 @@
 }
 
 // getBackends returns a map of database names to the number of active connections
-<<<<<<< HEAD
-func (c *postgreSQLClient) getBackends(ctx context.Context, databases []string) (map[string]int64, error) {
-=======
 func (c *postgreSQLClient) getBackends(ctx context.Context, databases []string) (map[databaseName]int64, error) {
->>>>>>> 6a9cce78
 	query := filterQueryByDatabases("SELECT datname, count(*) as count from pg_stat_activity", databases, true)
 	rows, err := c.client.QueryContext(ctx, query)
 	if err != nil {
 		return nil, err
 	}
 	defer rows.Close()
-<<<<<<< HEAD
-	ars := map[string]int64{}
-=======
 	ars := map[databaseName]int64{}
->>>>>>> 6a9cce78
 	var errors error
 	for rows.Next() {
 		var datname string
@@ -201,32 +173,20 @@
 			continue
 		}
 		if datname != "" {
-<<<<<<< HEAD
-			ars[datname] = count
-=======
 			ars[databaseName(datname)] = count
->>>>>>> 6a9cce78
 		}
 	}
 	return ars, errors
 }
 
-<<<<<<< HEAD
-func (c *postgreSQLClient) getDatabaseSize(ctx context.Context, databases []string) (map[string]int64, error) {
-=======
 func (c *postgreSQLClient) getDatabaseSize(ctx context.Context, databases []string) (map[databaseName]int64, error) {
->>>>>>> 6a9cce78
 	query := filterQueryByDatabases("SELECT datname, pg_database_size(datname) FROM pg_catalog.pg_database WHERE datistemplate = false", databases, false)
 	rows, err := c.client.QueryContext(ctx, query)
 	if err != nil {
 		return nil, err
 	}
 	defer rows.Close()
-<<<<<<< HEAD
-	sizes := map[string]int64{}
-=======
 	sizes := map[databaseName]int64{}
->>>>>>> 6a9cce78
 	var errors error
 	for rows.Next() {
 		var datname string
@@ -237,11 +197,7 @@
 			continue
 		}
 		if datname != "" {
-<<<<<<< HEAD
-			sizes[datname] = size
-=======
 			sizes[databaseName(datname)] = size
->>>>>>> 6a9cce78
 		}
 	}
 	return sizes, errors
@@ -259,11 +215,7 @@
 	hotUpd   int64
 }
 
-<<<<<<< HEAD
-func (c *postgreSQLClient) getDatabaseTableMetrics(ctx context.Context, db string) (map[string]tableStats, error) {
-=======
 func (c *postgreSQLClient) getDatabaseTableMetrics(ctx context.Context, db string) (map[tableIdentifier]tableStats, error) {
->>>>>>> 6a9cce78
 	query := `SELECT schemaname || '.' || relname AS table,
 	n_live_tup AS live,
 	n_dead_tup AS dead,
@@ -273,11 +225,7 @@
 	n_tup_hot_upd AS hot_upd
 	FROM pg_stat_user_tables;`
 
-<<<<<<< HEAD
-	ts := map[string]tableStats{}
-=======
 	ts := map[tableIdentifier]tableStats{}
->>>>>>> 6a9cce78
 	var errors error
 	rows, err := c.client.QueryContext(ctx, query)
 	if err != nil {
@@ -317,11 +265,7 @@
 	tidxHit   int64
 }
 
-<<<<<<< HEAD
-func (c *postgreSQLClient) getBlocksReadByTable(ctx context.Context, db string) (map[string]tableIOStats, error) {
-=======
 func (c *postgreSQLClient) getBlocksReadByTable(ctx context.Context, db string) (map[tableIdentifier]tableIOStats, error) {
->>>>>>> 6a9cce78
 	query := `SELECT schemaname || '.' || relname AS table, 
 	coalesce(heap_blks_read, 0) AS heap_read, 
 	coalesce(heap_blks_hit, 0) AS heap_hit, 
@@ -333,11 +277,7 @@
 	coalesce(tidx_blks_hit, 0) AS tidx_hit 
 	FROM pg_statio_user_tables;`
 
-<<<<<<< HEAD
-	tios := map[string]tableIOStats{}
-=======
 	tios := map[tableIdentifier]tableIOStats{}
->>>>>>> 6a9cce78
 	var errors error
 	rows, err := c.client.QueryContext(ctx, query)
 	if err != nil {
@@ -407,11 +347,6 @@
 	return baseQuery + ";"
 }
 
-<<<<<<< HEAD
-func tableKey(database, table string) string {
-	return fmt.Sprintf("%s|%s", database, table)
-=======
 func tableKey(database, table string) tableIdentifier {
 	return tableIdentifier(fmt.Sprintf("%s|%s", database, table))
->>>>>>> 6a9cce78
 }