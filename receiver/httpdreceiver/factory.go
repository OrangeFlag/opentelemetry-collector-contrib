// Copyright  OpenTelemetry Authors
//
// Licensed under the Apache License, Version 2.0 (the "License");
// you may not use this file except in compliance with the License.
// You may obtain a copy of the License at
//
//      http://www.apache.org/licenses/LICENSE-2.0
//
// Unless required by applicable law or agreed to in writing, software
// distributed under the License is distributed on an "AS IS" BASIS,
// WITHOUT WARRANTIES OR CONDITIONS OF ANY KIND, either express or implied.
// See the License for the specific language governing permissions and
// limitations under the License.

package httpdreceiver

import (
	"context"
	"time"

	"go.opentelemetry.io/collector/component"
	"go.opentelemetry.io/collector/config"
	"go.opentelemetry.io/collector/config/confighttp"
	"go.opentelemetry.io/collector/consumer"
	"go.opentelemetry.io/collector/receiver/receiverhelper"
	"go.opentelemetry.io/collector/receiver/scraperhelper"
)

const (
	typeStr = "httpd"
)

// NewFactory creates a factory for httpd receiver.
func NewFactory() component.ReceiverFactory {
	return receiverhelper.NewFactory(
		typeStr,
		createDefaultConfig,
		receiverhelper.WithMetrics(createMetricsReceiver))
}

func createDefaultConfig() config.Receiver {
	return &Config{
		ScraperControllerSettings: scraperhelper.ScraperControllerSettings{
			ReceiverSettings:   config.NewReceiverSettings(config.NewID(typeStr)),
			CollectionInterval: 10 * time.Second,
		},
		HTTPClientSettings: confighttp.HTTPClientSettings{
			Endpoint: defaultEndpoint,
			Timeout:  10 * time.Second,
		},
	}
}

func createMetricsReceiver(
	_ context.Context,
	params component.ReceiverCreateSettings,
	rConf config.Receiver,
	consumer consumer.Metrics,
) (component.MetricsReceiver, error) {
<<<<<<< HEAD
	cfg := rConf.(*Config)

	ns := newHttpdScraper(params.Logger, cfg)
	scraper := scraperhelper.NewResourceMetricsScraper(cfg.ID(), ns.scrape, scraperhelper.WithStart(ns.start))

	return scraperhelper.NewScraperControllerReceiver(
		&cfg.ScraperControllerSettings, params.Logger, consumer,
		scraperhelper.AddScraper(scraper),
	)
=======
	return nil, nil
>>>>>>> edbccb9e
}<|MERGE_RESOLUTION|>--- conflicted
+++ resolved
@@ -57,7 +57,6 @@
 	rConf config.Receiver,
 	consumer consumer.Metrics,
 ) (component.MetricsReceiver, error) {
-<<<<<<< HEAD
 	cfg := rConf.(*Config)
 
 	ns := newHttpdScraper(params.Logger, cfg)
@@ -67,7 +66,4 @@
 		&cfg.ScraperControllerSettings, params.Logger, consumer,
 		scraperhelper.AddScraper(scraper),
 	)
-=======
-	return nil, nil
->>>>>>> edbccb9e
 }