--- conflicted
+++ resolved
@@ -5,13 +5,10 @@
 
 import (
 	"net/http"
-<<<<<<< HEAD
-	"time"
-=======
 	"os"
 	"path/filepath"
 	"runtime"
->>>>>>> c3b68d6a
+	"time"
 
 	"go.opentelemetry.io/collector/config/configtls"
 )
@@ -70,16 +67,12 @@
 }
 
 type Agent struct {
-<<<<<<< HEAD
 	Executable              string
-	OrphanDetectionInterval time.Duration `mapstructure:"orphan_detection_interval"`
-=======
-	Executable  string
-	Description AgentDescription `mapstructure:"description"`
+	OrphanDetectionInterval time.Duration    `mapstructure:"orphan_detection_interval"`
+	Description             AgentDescription `mapstructure:"description"`
 }
 
 type AgentDescription struct {
 	IdentifyingAttributes    map[string]string `mapstructure:"identifying_attributes"`
 	NonIdentifyingAttributes map[string]string `mapstructure:"non_identifying_attributes"`
->>>>>>> c3b68d6a
 }