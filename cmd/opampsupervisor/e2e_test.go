// Copyright The OpenTelemetry Authors
// SPDX-License-Identifier: Apache-2.0

//go:build e2e

package main

import (
	"bytes"
	"context"
	"crypto/sha256"
	"fmt"
	"io"
	"log"
	"net/http"
	"net/http/httptest"
	"os"
	"os/exec"
	"path"
	"runtime"
	"strings"
	"sync/atomic"
	"testing"
	"text/template"
	"time"

	"github.com/knadh/koanf/parsers/yaml"
	"github.com/knadh/koanf/providers/file"
	"github.com/knadh/koanf/providers/rawbytes"
	"github.com/knadh/koanf/v2"
	clientTypes "github.com/open-telemetry/opamp-go/client/types"
	"github.com/open-telemetry/opamp-go/protobufs"
	"github.com/open-telemetry/opamp-go/server"
	"github.com/open-telemetry/opamp-go/server/types"
	"github.com/stretchr/testify/assert"
	"github.com/stretchr/testify/require"
	semconv "go.opentelemetry.io/collector/semconv/v1.21.0"
	"go.uber.org/zap"

	"github.com/open-telemetry/opentelemetry-collector-contrib/cmd/opampsupervisor/supervisor"
	"github.com/open-telemetry/opentelemetry-collector-contrib/cmd/opampsupervisor/supervisor/config"
)

var _ clientTypes.Logger = testLogger{}

type testLogger struct {
	t *testing.T
}

func (tl testLogger) Debugf(_ context.Context, format string, args ...any) {
	tl.t.Logf(format, args...)
}

func (tl testLogger) Errorf(_ context.Context, format string, args ...any) {
	tl.t.Logf(format, args...)
}

func defaultConnectingHandler(connectionCallbacks server.ConnectionCallbacksStruct) func(request *http.Request) types.ConnectionResponse {
	return func(_ *http.Request) types.ConnectionResponse {
		return types.ConnectionResponse{
			Accept:              true,
			ConnectionCallbacks: connectionCallbacks,
		}
	}
}

// onConnectingFuncFactory is a function that will be given to server.CallbacksStruct as
// OnConnectingFunc. This allows changing the ConnectionCallbacks both from the newOpAMPServer
// caller and inside of newOpAMP Server, and for custom implementations of the value for `Accept`
// in types.ConnectionResponse.
type onConnectingFuncFactory func(connectionCallbacks server.ConnectionCallbacksStruct) func(request *http.Request) types.ConnectionResponse

type testingOpAMPServer struct {
	addr                string
	supervisorConnected chan bool
	sendToSupervisor    func(*protobufs.ServerToAgent)
	shutdown            func()
}

func newOpAMPServer(t *testing.T, connectingCallback onConnectingFuncFactory, callbacks server.ConnectionCallbacksStruct) *testingOpAMPServer {
	var agentConn atomic.Value
	var isAgentConnected atomic.Bool
	var didShutdown atomic.Bool
	connectedChan := make(chan bool)
	s := server.New(testLogger{t: t})
	onConnectedFunc := callbacks.OnConnectedFunc
	callbacks.OnConnectedFunc = func(ctx context.Context, conn types.Connection) {
		if onConnectedFunc != nil {
			onConnectedFunc(ctx, conn)
		}
		agentConn.Store(conn)
		isAgentConnected.Store(true)
		connectedChan <- true
	}
	onConnectionCloseFunc := callbacks.OnConnectionCloseFunc
	callbacks.OnConnectionCloseFunc = func(conn types.Connection) {
		isAgentConnected.Store(false)
		connectedChan <- false
		if onConnectionCloseFunc != nil {
			onConnectionCloseFunc(conn)
		}
	}
	handler, _, err := s.Attach(server.Settings{
		Callbacks: server.CallbacksStruct{
			OnConnectingFunc: connectingCallback(callbacks),
		},
	})
	require.NoError(t, err)
	mux := http.NewServeMux()
	mux.HandleFunc("/v1/opamp", handler)
	httpSrv := httptest.NewServer(mux)

	shutdown := func() {
<<<<<<< HEAD
		t.Log("Shutting down")
		err = s.Stop(context.Background())
		assert.NoError(t, err)
		httpSrv.Close()
=======
		if !didShutdown.Load() {
			waitForSupervisorConnection(connectedChan, false)
			t.Log("Shutting down")
			err := s.Stop(context.Background())
			assert.NoError(t, err)
			httpSrv.Close()
		}
		didShutdown.Store(true)
>>>>>>> 0e8ebbbf
	}
	send := func(msg *protobufs.ServerToAgent) {
		if !isAgentConnected.Load() {
			require.Fail(t, "Agent connection has not been established")
		}

		err = agentConn.Load().(types.Connection).Send(context.Background(), msg)
		require.NoError(t, err)
	}
	t.Cleanup(func() {
		shutdown()
	})
	return &testingOpAMPServer{
		addr:                httpSrv.Listener.Addr().String(),
		supervisorConnected: connectedChan,
		sendToSupervisor:    send,
		shutdown:            shutdown,
	}
}

func newSupervisor(t *testing.T, configType string, extraConfigData map[string]string) *supervisor.Supervisor {
	cfgFile := getSupervisorConfig(t, configType, extraConfigData)
	s, err := supervisor.NewSupervisor(zap.NewNop(), cfgFile.Name())
	require.NoError(t, err)

	return s
}

func getSupervisorConfig(t *testing.T, configType string, extraConfigData map[string]string) *os.File {
	tpl, err := os.ReadFile(path.Join("testdata", "supervisor", "supervisor_"+configType+".yaml"))
	require.NoError(t, err)

	templ, err := template.New("").Parse(string(tpl))
	require.NoError(t, err)

	var buf bytes.Buffer
	var extension string
	if runtime.GOOS == "windows" {
		extension = ".exe"
	}
	configData := map[string]string{
		"goos":      runtime.GOOS,
		"goarch":    runtime.GOARCH,
		"extension": extension,
	}

	for key, val := range extraConfigData {
		configData[key] = val
	}
	err = templ.Execute(&buf, configData)
	require.NoError(t, err)
	cfgFile, _ := os.CreateTemp(t.TempDir(), "config_*.yaml")
	_, err = cfgFile.Write(buf.Bytes())
	require.NoError(t, err)

	return cfgFile
}

func TestSupervisorStartsCollectorWithRemoteConfig(t *testing.T) {
	var agentConfig atomic.Value
	server := newOpAMPServer(
		t,
		defaultConnectingHandler,
		server.ConnectionCallbacksStruct{
			OnMessageFunc: func(_ context.Context, _ types.Connection, message *protobufs.AgentToServer) *protobufs.ServerToAgent {
				if message.EffectiveConfig != nil {
					config := message.EffectiveConfig.ConfigMap.ConfigMap[""]
					if config != nil {
						agentConfig.Store(string(config.Body))
					}
				}

				return &protobufs.ServerToAgent{}
			},
		})

	s := newSupervisor(t, "basic", map[string]string{"url": server.addr})
	defer s.Shutdown()

	waitForSupervisorConnection(server.supervisorConnected, true)

	cfg, hash, inputFile, outputFile := createSimplePipelineCollectorConf(t)

	server.sendToSupervisor(&protobufs.ServerToAgent{
		RemoteConfig: &protobufs.AgentRemoteConfig{
			Config: &protobufs.AgentConfigMap{
				ConfigMap: map[string]*protobufs.AgentConfigFile{
					"": {Body: cfg.Bytes()},
				},
			},
			ConfigHash: hash,
		},
	})

	require.Eventually(t, func() bool {
		cfg, ok := agentConfig.Load().(string)
		if ok {
			// The effective config may be structurally different compared to what was sent,
			// so just check that it includes some strings we know to be unique to the remote config.
			return strings.Contains(cfg, inputFile.Name()) && strings.Contains(cfg, outputFile.Name())
		}

		return false
	}, 5*time.Second, 500*time.Millisecond, "Collector was not started with remote config")

	n, err := inputFile.WriteString("{\"body\":\"hello, world\"}\n")
	require.NotZero(t, n, "Could not write to input file")
	require.NoError(t, err)

	require.Eventually(t, func() bool {
		logRecord := make([]byte, 1024)
		n, _ := outputFile.Read(logRecord)

		return n != 0
	}, 10*time.Second, 500*time.Millisecond, "Log never appeared in output")
}

func TestSupervisorRestartsCollectorAfterBadConfig(t *testing.T) {
	var healthReport atomic.Value
	var agentConfig atomic.Value
	server := newOpAMPServer(
		t,
		defaultConnectingHandler,
		server.ConnectionCallbacksStruct{
			OnMessageFunc: func(_ context.Context, _ types.Connection, message *protobufs.AgentToServer) *protobufs.ServerToAgent {
				if message.Health != nil {
					healthReport.Store(message.Health)
				}
				if message.EffectiveConfig != nil {
					config := message.EffectiveConfig.ConfigMap.ConfigMap[""]
					if config != nil {
						agentConfig.Store(string(config.Body))
					}
				}

				return &protobufs.ServerToAgent{}
			},
		})

	s := newSupervisor(t, "basic", map[string]string{"url": server.addr})
	defer s.Shutdown()

	waitForSupervisorConnection(server.supervisorConnected, true)

	cfg, hash := createBadCollectorConf(t)

	server.sendToSupervisor(&protobufs.ServerToAgent{
		RemoteConfig: &protobufs.AgentRemoteConfig{
			Config: &protobufs.AgentConfigMap{
				ConfigMap: map[string]*protobufs.AgentConfigFile{
					"": {Body: cfg.Bytes()},
				},
			},
			ConfigHash: hash,
		},
	})

	require.Eventually(t, func() bool {
		cfg, ok := agentConfig.Load().(string)
		if ok {
			// The effective config may be structurally different compared to what was sent,
			// so just check that it includes some strings we know to be unique to the remote config.
			return strings.Contains(cfg, "doesntexist")
		}

		return false
	}, 5*time.Second, 500*time.Millisecond, "Collector was not started with remote config")

	require.Eventually(t, func() bool {
		health := healthReport.Load().(*protobufs.ComponentHealth)

		if health != nil {
			return !health.Healthy && health.LastError != ""
		}

		return false
	}, 5*time.Second, 250*time.Millisecond, "Supervisor never reported that the Collector was unhealthy")

	cfg, hash, _, _ = createSimplePipelineCollectorConf(t)

	server.sendToSupervisor(&protobufs.ServerToAgent{
		RemoteConfig: &protobufs.AgentRemoteConfig{
			Config: &protobufs.AgentConfigMap{
				ConfigMap: map[string]*protobufs.AgentConfigFile{
					"": {Body: cfg.Bytes()},
				},
			},
			ConfigHash: hash,
		},
	})

	require.Eventually(t, func() bool {
		health := healthReport.Load().(*protobufs.ComponentHealth)

		if health != nil {
			return health.Healthy && health.LastError == ""
		}

		return false
	}, 5*time.Second, 250*time.Millisecond, "Supervisor never reported that the Collector became healthy")
}

func TestSupervisorConfiguresCapabilities(t *testing.T) {
	var capabilities atomic.Uint64
	server := newOpAMPServer(
		t,
		defaultConnectingHandler,
		server.ConnectionCallbacksStruct{
			OnMessageFunc: func(_ context.Context, _ types.Connection, message *protobufs.AgentToServer) *protobufs.ServerToAgent {
				capabilities.Store(message.Capabilities)

				return &protobufs.ServerToAgent{}
			},
		})

	s := newSupervisor(t, "nocap", map[string]string{"url": server.addr})
	defer s.Shutdown()

	waitForSupervisorConnection(server.supervisorConnected, true)

	require.Eventually(t, func() bool {
		caps := capabilities.Load()

		return caps == uint64(protobufs.AgentCapabilities_AgentCapabilities_ReportsStatus)
	}, 5*time.Second, 250*time.Millisecond)
}

func TestSupervisorBootstrapsCollector(t *testing.T) {
	agentDescription := atomic.Value{}

	// Load the Supervisor config so we can get the location of
	// the Collector that will be run.
	var cfg config.Supervisor
	cfgFile := getSupervisorConfig(t, "nocap", map[string]string{})
	k := koanf.New("::")
	err := k.Load(file.Provider(cfgFile.Name()), yaml.Parser())
	require.NoError(t, err)
	err = k.UnmarshalWithConf("", &cfg, koanf.UnmarshalConf{
		Tag: "mapstructure",
	})
	require.NoError(t, err)

	// Get the binary name and version from the Collector binary
	// using the `components` command that prints a YAML-encoded
	// map of information about the Collector build. Some of this
	// information will be used as defaults for the telemetry
	// attributes.
	agentPath := cfg.Agent.Executable
	componentsInfo, err := exec.Command(agentPath, "components").Output()
	require.NoError(t, err)
	k = koanf.New("::")
	err = k.Load(rawbytes.Provider(componentsInfo), yaml.Parser())
	require.NoError(t, err)
	buildinfo := k.StringMap("buildinfo")
	command := buildinfo["command"]
	version := buildinfo["version"]

	server := newOpAMPServer(
		t,
		defaultConnectingHandler,
		server.ConnectionCallbacksStruct{
			OnMessageFunc: func(_ context.Context, _ types.Connection, message *protobufs.AgentToServer) *protobufs.ServerToAgent {
				if message.AgentDescription != nil {
					agentDescription.Store(message.AgentDescription)
				}

				return &protobufs.ServerToAgent{}
			},
		})

	s := newSupervisor(t, "nocap", map[string]string{"url": server.addr})
	defer s.Shutdown()

	waitForSupervisorConnection(server.supervisorConnected, true)

	require.Eventually(t, func() bool {
		ad, ok := agentDescription.Load().(*protobufs.AgentDescription)
		if !ok {
			return false
		}

		var agentName, agentVersion string
		identAttr := ad.IdentifyingAttributes
		for _, attr := range identAttr {
			switch attr.Key {
			case semconv.AttributeServiceName:
				agentName = attr.Value.GetStringValue()
			case semconv.AttributeServiceVersion:
				agentVersion = attr.Value.GetStringValue()
			}
		}

		// By default the Collector should report its name and version
		// from the component.BuildInfo struct built into the Collector
		// binary.
		return agentName == command && agentVersion == version
	}, 5*time.Second, 250*time.Millisecond)
}

func TestSupervisorOpAMPConnectionSettings(t *testing.T) {
	var connectedToNewServer atomic.Bool
	initialServer := newOpAMPServer(
		t,
		defaultConnectingHandler,
		server.ConnectionCallbacksStruct{})

	s := newSupervisor(t, "accepts_conn", map[string]string{"url": initialServer.addr})
	defer s.Shutdown()

	waitForSupervisorConnection(initialServer.supervisorConnected, true)

	newServer := newOpAMPServer(
		t,
		defaultConnectingHandler,
		server.ConnectionCallbacksStruct{
			OnConnectedFunc: func(_ context.Context, _ types.Connection) {
				connectedToNewServer.Store(true)
			},
			OnMessageFunc: func(_ context.Context, _ types.Connection, _ *protobufs.AgentToServer) *protobufs.ServerToAgent {
				return &protobufs.ServerToAgent{}
			},
		})

	initialServer.sendToSupervisor(&protobufs.ServerToAgent{
		ConnectionSettings: &protobufs.ConnectionSettingsOffers{
			Opamp: &protobufs.OpAMPConnectionSettings{
				DestinationEndpoint: "ws://" + newServer.addr + "/v1/opamp",
				Headers: &protobufs.Headers{
					Headers: []*protobufs.Header{
						{
							Key:   "x-foo",
							Value: "bar",
						},
					},
				},
			},
		},
	})

	require.Eventually(t, func() bool {
		return connectedToNewServer.Load() == true
	}, 10*time.Second, 500*time.Millisecond, "Collector did not connect to new OpAMP server")
}

func TestSupervisorReportsEffectiveConfig(t *testing.T) {
	var agentConfig atomic.Value
	server := newOpAMPServer(
		t,
		defaultConnectingHandler,
		server.ConnectionCallbacksStruct{
			OnMessageFunc: func(_ context.Context, _ types.Connection, message *protobufs.AgentToServer) *protobufs.ServerToAgent {
				if message.EffectiveConfig != nil {
					config := message.EffectiveConfig.ConfigMap.ConfigMap[""]
					if config != nil {
						agentConfig.Store(string(config.Body))
					}
				}

				return &protobufs.ServerToAgent{}
			},
		})

	s := newSupervisor(t, "basic", map[string]string{"url": server.addr})
	defer s.Shutdown()

	waitForSupervisorConnection(server.supervisorConnected, true)

	// Create input and output files so we can "communicate" with a Collector binary.
	// The testing package will automatically clean these up after each test.
	tempDir := t.TempDir()
	testKeyFile, err := os.CreateTemp(tempDir, "confKey")
	require.NoError(t, err)
	n, err := testKeyFile.Write([]byte(testKeyFile.Name()))
	require.NoError(t, err)
	require.NotZero(t, n)

	colCfgTpl, err := os.ReadFile(path.Join("testdata", "collector", "split_config.yaml"))
	require.NoError(t, err)

	templ, err := template.New("").Parse(string(colCfgTpl))
	require.NoError(t, err)

	var cfg bytes.Buffer
	err = templ.Execute(
		&cfg,
		map[string]string{
			"TestKeyFile": testKeyFile.Name(),
		},
	)
	require.NoError(t, err)

	h := sha256.New()
	if _, err := io.Copy(h, bytes.NewBuffer(cfg.Bytes())); err != nil {
		t.Fatal(err)
	}

	server.sendToSupervisor(&protobufs.ServerToAgent{
		RemoteConfig: &protobufs.AgentRemoteConfig{
			Config: &protobufs.AgentConfigMap{
				ConfigMap: map[string]*protobufs.AgentConfigFile{
					"": {Body: cfg.Bytes()},
				},
			},
			ConfigHash: h.Sum(nil),
		},
	})

	require.Eventually(t, func() bool {
		cfg, ok := agentConfig.Load().(string)
		if ok {
			// The effective config may be structurally different compared to what was sent,
			// so just check that it includes some strings we know to be unique to the remote config.
			return strings.Contains(cfg, fmt.Sprintf("test_key: %s", testKeyFile.Name()))
		}

		return false
	}, 5*time.Second, 500*time.Millisecond, "Collector never reported effective config")
}

// Creates a Collector config that reads and writes logs to files and provides
// file descriptors for I/O operations to those files. The files are placed
// in a unique temp directory that is cleaned up after the test's completion.
func createSimplePipelineCollectorConf(t *testing.T) (*bytes.Buffer, []byte, *os.File, *os.File) {
	wd, err := os.Getwd()
	require.NoError(t, err)

	// Create input and output files so we can "communicate" with a Collector binary.
	// The testing package will automatically clean these up after each test.
	tempDir := t.TempDir()
	inputFile, err := os.CreateTemp(tempDir, "input_*.yaml")
	require.NoError(t, err)

	outputFile, err := os.CreateTemp(tempDir, "output_*.yaml")
	require.NoError(t, err)

	colCfgTpl, err := os.ReadFile(path.Join(wd, "testdata", "collector", "simple_pipeline.yaml"))
	require.NoError(t, err)

	templ, err := template.New("").Parse(string(colCfgTpl))
	require.NoError(t, err)

	var confmapBuf bytes.Buffer
	err = templ.Execute(
		&confmapBuf,
		map[string]string{
			"inputLogFile":  inputFile.Name(),
			"outputLogFile": outputFile.Name(),
		},
	)
	require.NoError(t, err)

	h := sha256.New()
	if _, err := io.Copy(h, bytes.NewBuffer(confmapBuf.Bytes())); err != nil {
		log.Fatal(err)
	}

	return &confmapBuf, h.Sum(nil), inputFile, outputFile
}

func createBadCollectorConf(t *testing.T) (*bytes.Buffer, []byte) {
	colCfg, err := os.ReadFile(path.Join("testdata", "collector", "bad_config.yaml"))
	require.NoError(t, err)

	h := sha256.New()
	if _, err := io.Copy(h, bytes.NewBuffer(colCfg)); err != nil {
		log.Fatal(err)
	}

	return bytes.NewBuffer(colCfg), h.Sum(nil)
}

// Wait for the Supervisor to connect to or disconnect from the OpAMP server
func waitForSupervisorConnection(connection chan bool, connected bool) {
	select {
	case <-time.After(5 * time.Second):
		break
	case state := <-connection:
		if state == connected {
			break
		}
	}
<<<<<<< HEAD
=======
}

func TestSupervisorRestartCommand(t *testing.T) {
	var healthReport atomic.Value
	var agentConfig atomic.Value
	server := newOpAMPServer(
		t,
		defaultConnectingHandler,
		server.ConnectionCallbacksStruct{
			OnMessageFunc: func(_ context.Context, _ types.Connection, message *protobufs.AgentToServer) *protobufs.ServerToAgent {
				if message.Health != nil {
					healthReport.Store(message.Health)
				}

				if message.EffectiveConfig != nil {
					config := message.EffectiveConfig.ConfigMap.ConfigMap[""]
					if config != nil {
						agentConfig.Store(string(config.Body))
					}
				}
				return &protobufs.ServerToAgent{}
			},
		})

	s := newSupervisor(t, "basic", map[string]string{"url": server.addr})
	defer s.Shutdown()

	waitForSupervisorConnection(server.supervisorConnected, true)

	// Send the initial config
	cfg, hash, _, _ := createSimplePipelineCollectorConf(t)

	server.sendToSupervisor(&protobufs.ServerToAgent{
		RemoteConfig: &protobufs.AgentRemoteConfig{
			Config: &protobufs.AgentConfigMap{
				ConfigMap: map[string]*protobufs.AgentConfigFile{
					"": {Body: cfg.Bytes()},
				},
			},
			ConfigHash: hash,
		},
	})

	require.Eventually(t, func() bool {
		cfg, ok := agentConfig.Load().(string)
		if ok {
			return strings.Contains(cfg, "health_check")
		}
		return false
	}, 5*time.Second, 500*time.Millisecond, "Collector was not started with healthcheck")

	require.Eventually(t, func() bool {
		health := healthReport.Load().(*protobufs.ComponentHealth)

		if health != nil {
			return health.Healthy && health.LastError == ""
		}

		return false
	}, 5*time.Second, 500*time.Millisecond, "Collector never became healthy")

	// The health report should be received after the restart
	healthReport.Store(&protobufs.ComponentHealth{})

	server.sendToSupervisor(&protobufs.ServerToAgent{
		Command: &protobufs.ServerToAgentCommand{
			Type: protobufs.CommandType_CommandType_Restart,
		},
	})

	server.sendToSupervisor(&protobufs.ServerToAgent{
		Flags: uint64(protobufs.ServerToAgentFlags_ServerToAgentFlags_ReportFullState),
	})

	require.Eventually(t, func() bool {
		health := healthReport.Load().(*protobufs.ComponentHealth)
		if health != nil {
			return health.Healthy && health.LastError == ""
		}
		return false
	}, 10*time.Second, 250*time.Millisecond, "Collector never reported healthy after restart")
}

func TestSupervisorOpAMPConnectionSettings(t *testing.T) {
	var connectedToNewServer atomic.Bool
	initialServer := newOpAMPServer(
		t,
		defaultConnectingHandler,
		server.ConnectionCallbacksStruct{})

	s := newSupervisor(t, "accepts_conn", map[string]string{"url": initialServer.addr})
	defer s.Shutdown()

	waitForSupervisorConnection(initialServer.supervisorConnected, true)

	newServer := newOpAMPServer(
		t,
		defaultConnectingHandler,
		server.ConnectionCallbacksStruct{
			OnConnectedFunc: func(_ context.Context, _ types.Connection) {
				connectedToNewServer.Store(true)
			},
			OnMessageFunc: func(_ context.Context, _ types.Connection, message *protobufs.AgentToServer) *protobufs.ServerToAgent {
				return &protobufs.ServerToAgent{}
			},
		})

	initialServer.sendToSupervisor(&protobufs.ServerToAgent{
		ConnectionSettings: &protobufs.ConnectionSettingsOffers{
			Opamp: &protobufs.OpAMPConnectionSettings{
				DestinationEndpoint: "ws://" + newServer.addr + "/v1/opamp",
				Headers: &protobufs.Headers{
					Headers: []*protobufs.Header{
						{
							Key:   "x-foo",
							Value: "bar",
						},
					},
				},
			},
		},
	})
	waitForSupervisorConnection(newServer.supervisorConnected, true)

	require.Eventually(t, func() bool {
		return connectedToNewServer.Load() == true
	}, 10*time.Second, 500*time.Millisecond, "Collector did not connect to new OpAMP server")
}

func TestSupervisorRestartsWithLastReceivedConfig(t *testing.T) {
	// Create a temporary directory to store the test config file.
	tempDir := t.TempDir()

	var agentConfig atomic.Value
	initialServer := newOpAMPServer(
		t,
		defaultConnectingHandler,
		server.ConnectionCallbacksStruct{
			OnMessageFunc: func(_ context.Context, _ types.Connection, message *protobufs.AgentToServer) *protobufs.ServerToAgent {
				if message.EffectiveConfig != nil {
					config := message.EffectiveConfig.ConfigMap.ConfigMap[""]
					if config != nil {
						agentConfig.Store(string(config.Body))
					}
				}
				return &protobufs.ServerToAgent{}
			},
		})

	s := newSupervisor(t, "persistence", map[string]string{"url": initialServer.addr, "storage_dir": tempDir})

	waitForSupervisorConnection(initialServer.supervisorConnected, true)

	cfg, hash, _, _ := createSimplePipelineCollectorConf(t)

	initialServer.sendToSupervisor(&protobufs.ServerToAgent{
		RemoteConfig: &protobufs.AgentRemoteConfig{
			Config: &protobufs.AgentConfigMap{
				ConfigMap: map[string]*protobufs.AgentConfigFile{
					"": {Body: cfg.Bytes()},
				},
			},
			ConfigHash: hash,
		},
	})

	require.Eventually(t, func() bool {
		// Check if the config file was written to the storage directory
		_, err := os.Stat(path.Join(tempDir, "last_recv_remote_config.dat"))
		return err == nil
	}, 5*time.Second, 250*time.Millisecond, "Config file was not written to persistent storage directory")

	agentConfig.Store("")
	s.Shutdown()
	initialServer.shutdown()

	newServer := newOpAMPServer(
		t,
		defaultConnectingHandler,
		server.ConnectionCallbacksStruct{
			OnMessageFunc: func(_ context.Context, _ types.Connection, message *protobufs.AgentToServer) *protobufs.ServerToAgent {
				if message.EffectiveConfig != nil {
					config := message.EffectiveConfig.ConfigMap.ConfigMap[""]
					if config != nil {
						agentConfig.Store(string(config.Body))
					}
				}
				return &protobufs.ServerToAgent{}
			},
		})
	defer newServer.shutdown()

	s1 := newSupervisor(t, "persistence", map[string]string{"url": newServer.addr, "storage_dir": tempDir})
	defer s1.Shutdown()

	waitForSupervisorConnection(newServer.supervisorConnected, true)

	newServer.sendToSupervisor(&protobufs.ServerToAgent{
		Flags: uint64(protobufs.ServerToAgentFlags_ServerToAgentFlags_ReportFullState),
	})

	// Check that the new Supervisor instance starts with the configuration from the last received remote config
	require.Eventually(t, func() bool {
		loadedConfig, ok := agentConfig.Load().(string)
		if !ok {
			return false
		}

		return strings.Contains(loadedConfig, "filelog")
	}, 10*time.Second, 500*time.Millisecond, "Collector was not started with the last received remote config")

>>>>>>> 0e8ebbbf
}<|MERGE_RESOLUTION|>--- conflicted
+++ resolved
@@ -111,12 +111,6 @@
 	httpSrv := httptest.NewServer(mux)
 
 	shutdown := func() {
-<<<<<<< HEAD
-		t.Log("Shutting down")
-		err = s.Stop(context.Background())
-		assert.NoError(t, err)
-		httpSrv.Close()
-=======
 		if !didShutdown.Load() {
 			waitForSupervisorConnection(connectedChan, false)
 			t.Log("Shutting down")
@@ -125,7 +119,6 @@
 			httpSrv.Close()
 		}
 		didShutdown.Store(true)
->>>>>>> 0e8ebbbf
 	}
 	send := func(msg *protobufs.ServerToAgent) {
 		if !isAgentConnected.Load() {
@@ -607,8 +600,6 @@
 			break
 		}
 	}
-<<<<<<< HEAD
-=======
 }
 
 func TestSupervisorRestartCommand(t *testing.T) {
@@ -820,5 +811,4 @@
 		return strings.Contains(loadedConfig, "filelog")
 	}, 10*time.Second, 500*time.Millisecond, "Collector was not started with the last received remote config")
 
->>>>>>> 0e8ebbbf
 }