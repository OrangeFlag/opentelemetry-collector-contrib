# Changelog

## Unreleased

### 💡 Enhancements 💡
- `riakreceiver`: Added implementation of Riak Metric Receiver (#8548)
- `splunkhecexporter`: Add support for batching traces (#8995)
- `hostmetricsreceiver`: Migrate Processes scraper to the Metrics builder (#8855)
- `tanzuobservabilityexporter`: Use resourcetotelemetry helper (#8338)
- Add `make crosslink` target to ensure replace statements are included in `go.mod` for all transitive dependencies within repository (#8822)
- `filestorageextension`: Change bbolt DB settings for better performance (#9004)
- `jaegerremotesamplingextension`: Add local and remote sampling stores (#8818)
- `attributesprocessor`: Add support to filter on log body (#8996)
- `prometheusremotewriteexporter`: Translate resource attributes to the target info metric (#8493)
- `podmanreceiver`: Add API timeout configuration option (#9014)
- `cmd/mdatagen`: Add `sem_conv_version` field to metadata.yaml that is used to set metrics SchemaURL (#9010)
- `splunkheceporter`: Add an option to disable log or profiling data (#9065)
<<<<<<< HEAD
- `windowsperfcountersreceiver`: Move code into separate package for use in other windowsperfcounter receivers (#9108) 
=======
- `datadogexporter`: Add `host_metadata` configuration section to configure host metadata export (#9100)

- `cmd/mdatagen`: Update documentation generated for attributes to list enumerated values and show the "value" that will be visible on metrics when it is different from the attribute key in metadata.yaml (#8983)
>>>>>>> 67a8a8d0

### 🛑 Breaking changes 🛑

- `filelogreceiver`, `journaldreceiver`, `syslogreceiver`, `tcplogreceiver`, `udplogreceiver`:
  - Updated data model to align with stable logs data model, which includes various breaking changes. (#8835)
    - A detailed [Upgrade Guide](https://github.com/open-telemetry/opentelemetry-log-collection/releases/tag/v0.28.0) is available in the log-collection v0.28.0 release notes. 
- `datadogexporter`: Remove `OnlyMetadata` method from `Config` struct (#8980)
- `datadogexporter`: Remove `GetCensoredKey` method from `APIConfig` struct (#8980)
- `mongodbatlasreceiver`: Updated to uses newer metric builder which changed some metric and resource attributes (#9093)
- `dynatraceexporter`: Make `serialization` package `/internal` (#9097)
- `attributesprocessor`: Remove log names from filters (#9131)

### 🧰 Bug fixes 🧰

- `filestorageextension`: use correct bbolt options for compaction (#9134)
- `hostmetricsreceiver`: Use cpu times for time delta in cpu.utilization calculation (#8857)
- `dynatraceexporter`: Remove overly verbose stacktrace from certain logs (#8989)
- `googlecloudexporter`: fix the `exporter.googlecloud.OTLPDirect` fature-gate, which was not applied when the flag was provided (#9116)
- `windowsperfcountersreceiver`: fix exported values being integers instead of doubles (#9138)

### 🚩 Deprecations 🚩

- `datadogexporter`: Deprecate `service` setting in favor of `service.name` semantic convention (#8784)
- `datadogexporter`: Deprecate `version` setting in favor of `service.version` semantic convention (#8784)
- `datadogexporter`: Deprecate `env` setting in favor of `deployment.environment` semantic convention (#9017)
- `datadogexporter`: Deprecate `GetHostTags` method from `TagsConfig` struct (#8975)
- `datadogexporter`: Deprecate `tags` setting in favor of `host_metadata::tags` (#9100)
- `datadogexporter`: Deprecate `send_metadata` setting in favor of `host_metadata::enabled` (#9100)
- `datadogexporter`: Deprecate `use_resource_metadata` setting in favor of `host_metadata::hostname_source` (#9100)
- `prometheusexecreceiver`: Deprecate prom_exec receiver (#9058)
- `fluentbitextension`: Deprecate Fluentbit extension (#9062)


### 🚀 New components 🚀

### 🧰 Bug fixes 🧰

- `prometheusreceiver`: Fix issues with relabelling the `job` and `instance` labels. (#8780)

## v0.48.0

### 💡 Enhancements 💡

- `k8seventsreceiver`: Add Api_version and resource_version (#8539)
- `datadogexporter`: Add `metrics::sums::cumulative_monotonic_mode` to specify export mode for cumulative monotonic sums (#8490)
- `dynatraceexporter`: add multi-instance deployment note to README.md (#8848)
- `resourcedetectionprocessor`: Add attribute allowlist (#8547)
- `datadogexporter`:  Metrics payload data and Sketches payload data will be logged if collector is started in debug mode (#8929)
- `cmd/mdatagen`: Add resource attributes definition to metadata.yaml and move `pdata.Metrics` creation to the
  generated code (#8555)

### 🛑 Breaking changes 🛑

- `windowsperfcountersreceiver`: Added metrics configuration (#8376)
- `lokiexporter`: Remove deprecated LogRecord.name field (#8951)
- `splunkhecexporter`: Remove deprecated LogRecord.name field (#8951)

### 🚩 Deprecations 🚩

- `datadogexporter`: Deprecate `OnlyMetadata` method from `Config` struct (#8359)
- `datadogexporter`: Deprecate `GetCensoredKey` method from `APIConfig` struct (#8830)
- `datadogexporter`: Deprecate `metrics::send_monotonic_counter` in favor of `metrics::sums::cumulative_monotonic_mode` (#8490)

### 🚀 New components 🚀

- `sigv4authextension`: Enable component (#8518)

## v0.47.0

### 💡 Enhancements 💡

- `googlecloudexporter`: Add Validate method in config (#8559)
- `attributesprocessor`: Add convert action (#7930)
- `attributesprocessor`: Add metric support (#8111)
- `prometheusremotewriteexporter`: Write-Ahead Log support enabled (#7304)
- `hostreceiver/filesystemscraper`: Add filesystem utilization (#8027)
- `hostreceiver/pagingscraper`: Add paging.utilization (#6221)
- `googlecloudexporter`: [Alpha] Translate metrics directly from OTLP to gcm using the `exporter.googlecloud.OTLPDirect` feature-gate (#7177)
- `simpleprometheusreceiver`: Add support for static labels (#7908)
- `spanmetricsprocessor`: Dropping the condition to replace _ with key_ as __ label is reserved and _ is not (#8057)
- `podmanreceiver`: Add container.runtime attribute to container metrics (#8262)
- `dockerstatsreceiver`: Add container.runtime attribute to container metrics (#8261)
- `tanzuobservabilityexporter`: instrumentation Library and Dropped Counts to Span Tags (#8120)
- `clickhouseexporter`: Implement consume log logic. (#9705)
- `influxdbexporter`: Add support for cumulative, non-monotonic metrics. (#8348)
- `oauth2clientauthextension`: Add support for EndpointParams (#7307)
- Add `NewMetricData` function to `MetricsBuilder` to consistently set instrumentation library name (#8255)
- `googlecloudpubsubreceiver` Added implementation of Google Cloud Pubsub receiver. (#8391)
- `googlecloudpubsubexporter` Added implementation of Google Cloud Pubsub exporter. (#8391)
- `coralogixexporter` Allow exporter timeout to be configured (#7957)
- `prometheusremotewriteexporter` support adding trace id and span id attached to exemplars (#8380)
- `influxdbexporter`: accept histogram metric missing infinity bucket. (#8462)
- `skywalkingreceiver`: Added implementation of Skywalking receiver. (#8549)
- `prometheusreceiver`: Fix staleness bug for histograms and summaries (#8561)

### 🛑 Breaking changes 🛑

- `mongodbatlasreceiver`: rename mislabeled attribute `memory_state` to correct `disk_status` on partition disk metrics (#7747)
- `mongodbatlasreceiver`: Correctly set initial lookback for querying mongodb atlas api (#8246)
- `nginxreceiver`: instrumentation name updated from `otelcol/nginx` to `otelcol/nginxreceiver` (#8255)
- `postgresqlreceiver`: instrumentation name updated from `otelcol/postgresql` to `otelcol/postgresqlreceiver` (#8255)
- `redisreceiver`: instrumentation name updated from `otelcol/redis` to `otelcol/redisreceiver` (#8255)
- `apachereceiver`: instrumentation name updated from `otelcol/apache` to `otelcol/apachereceiver` ()
- `couchdbreceiver`: instrumentation name updated from `otelcol/couchdb` to `otelcol/couchdbreceiver` (#8366)
- `prometheusreceiver` Change resource attributes on metrics: `instance` -> `service.instance.id`, `host.name` -> `net.host.name`,  `port` -> `net.host.port`, `scheme` -> `http.scheme`, `job` removed (#8266)
- `prometheusremotewriteexporter` Use `service.*` resource attributes instead of `job` and `instance` resource attributes when adding job and instance labels to metrics (#8266)
- `mysqlreceiver`: instrumentation name updated from `otel/mysql` to `otelcol/mysqlreceiver` (#8387)
- `zookeeperreceiver`: instrumentation name updated from `otelcol/zookeeper` to `otelcol/zookeeperreceiver` (#8389)
- `coralogixexporter`: Create dynamic subsystem name (#7957)
  - Deprecate configuration changed. Dynamic subsystem name from traces service name property.
- `rabbitmqreceiver`: instrumentation name updated from `otelcol/rabbitmq` to `otelcol/rabbitmqreceiver` (#8400)

### 🧰 Bug fixes 🧰

- `zipkinexporter`: Set "error" tag value when status is set to error (#8187)
- `prometheusremotewriteexporter`: Correctly handle metric labels which collide after sanitization (#8378)
- `prometheusremotewriteexporter`: Drop labels when exemplar attributes exceed the max number of characters (#8379)
- `k8sclusterreceiver`: Add support to enable k8s node and container cpu metrics to be reported as double values (#8245)
  - Use "--feature-gates=receiver.k8sclusterreceiver.reportCpuMetricsAsDouble" to enable reporting node and container
    cpu metrics as a double values.
- `tanzuobservabilityexporter`: Fix a typo in Instrumentation Library name and version tags (#8384)
- `logreceivers`: Fix an issue where receiver would sometimes fail to build using Go 1.18 (#8521)
- `awsxrayreceiver`: Add defaults for optional stack frame parameters (#8790)

### 🚩 Deprecations 🚩

- `datadogexporter`: Deprecate automatic environment variable detection (#8397)

### 🚀 New components 🚀
- `sigv4authextension`: New Component: Sigv4 Authenticator Extension (#8263)

## v0.46.0

### 💡 Enhancements 💡

- `internal/stanza`: Export metrics from Stanza receivers (#8025)
- `hostreceiver/pagingscraper`: Migrate the scraper to the mdatagen metrics builder (#7139)
- Do not drop zero trace/span id spans in the jaeger conversion (#7946)
- Upgrade to use semantic conventions 1.6.1 (#7926)
- `dynatraceexporter`: Validate QueueSettings and perform config validation in Validate() instead (#8020)
- `sapmexporter`: Add validation for `sending_queue` setting (#8023)
- `signalfxexporter`: Add validation for `sending_queue` setting (#8026)
- `internal/stanza`: Add support for arbitrary attribute types (#8081)
- `resourcedetectionprocessor`: Add confighttp.HTTPClientSettings To Resource Detection Config Fixes (#7397)
- `hostmetricsreceiver`: Add cpu.utilization metrics to cpu scrapper (#7130)
- `honeycombexporter`: Add validation for `sending_queue` setting (#8113)
- `routingprocessor`: Expand error handling on failure to build exporters (#8125)
- `skywalkingreceiver`: Add new skywalking receiver component folder and structure (#8107)
- `groupbyattrsprocesor`: Allow empty keys, which allows to use the processor for compaction (#7793)
- `datadogexporter`: Add rbac to example k8s manifest file (#8186)
- `splunkhecexporter`: Add validation for `sending_queue` setting (#8256)

### 🛑 Breaking changes 🛑

- Remove deprecated functions from jaeger translator (#8032)
- `internal/stanza`: Remove `write_to` setting from input operators (#8081)
- `mongodbatlasreceiver`: rename `mongodb.atlas.*` attributes to `mongodb_atlas.*` adhering to naming guidelines. Adding 3 new attributes (#7960)

### 🧰 Bug fixes 🧰

- `prometheusreceiver`: Fix segfault that can occur after receiving stale metrics (#8056)
- `filelogreceiver`: Fix issue where logs could occasionally be duplicated (#8123)
- `prometheusremotewriteexporter`: Fix empty non-string resource attributes (#8116)

### 🚀 New components 🚀

## v0.45.1

### 💡 Enhancements 💡

- `sumologicexporter`: Move validation to Config (#7936)
- `elasticsearchexporter`: Fix crash with batch processor (#7953).
- `splunkhecexporter`: Batch metrics payloads (#7760)
- `tanzuobservabilityexporter`: Add internal SDK metric tag (#7826)
- `hostreceiver/processscraper`: Migrate the scraper to the mdatagen metrics builder (#7287)

### 🧰 Bug fixes 🧰

- `awsprometheusremotewriteexporter`: fix dependencies issue (#7963)

### 🚀 New components 🚀

- `awsfirehose` receiver: Add AWS Kinesis Data Firehose Receiver (#7918)

## v0.45.0

### 💡 Enhancements 💡

- `hostreceiver/filesystemscraper`: Migrate the scraper to the mdatagen metrics builder (#7772)
- `hostreceiver/memoryscraper`: Migrate the scraper to the mdatagen metrics builder (#7312)
- `lokiexporter`: Use record attributes as log labels (#7569)
- `routingprocessor`: Do not err on failure to build exporters (#7423)
- `apachereceiver`: Update to mdatagen v2 (#7573)
- `datadogexporter`: Don't send host metadata if hostname is empty (#7426)
- `datadogexporter`: Add insecure_skip_verify flag to configuration (#7422)
- `coralogixexporter`: Update readme (#7785)
- `awscloudwatchlogsexporter`: Remove name from aws cloudwatch logs exporter (#7554)
- `tanzuobservabilityexporter`: Update OTel Collector's Exporter to match WF Proxy Handling of source (#7929)
- `hostreceiver/memoryscraper`: Add memory.utilization (#6221)
- `awskinesisexporter`: Add Queue Config Validation AWS Kinesis Exporter (#7835)
- `elasticsearchexporter`: Remove usage of deprecated LogRecord.Name field (#7829).
- `loadbalancingexporter`: Allow non-exist hostname on startup (#7935)
- `datadogexporter`: Use exact sum, count and average on Datadog distributions (#7830)
- `storage/filestorage`: add optional compaction to filestorage (#7768)
- `tanzuobservabilityexporter`: Add attributes from the Resource to the resulting WF metric tags & set `source` value in WF metric (#8101)

### 🛑 Breaking changes 🛑

- Use go mod compat, drops support for reproducibility with go 1.16 (#7915)
- `apachereceiver`: Update instrumentation library name from `otel/apache` to `otelcol/apache` (#7754)
- `pkg/translator/prometheusremotewrite`: Cleanup prw translator public functions (#7776)
- `prometheusreceiver`: The OpenCensus-based metric conversion pipeline has 
  been removed.
  - The `receiver.prometheus.OTLPDirect` feature gate has been removed as 
    the direct pipeline is the only remaining pipeline.
- `translator/jaeger`: Cleanup jaeger translator function names (#7775)
  - Deprecate old funcs with Internal word.
- `mysqlreceiver`: Update data model and names for several metrics (#7924)
  - Change all metrics to Int values
  - Remove `mysql.buffer_pool_pages`. Replace with:
    - `mysql.buffer_pool.pages`
    - `mysql.buffer_pool.data_pages`
    - `mysql.buffer_pool.page_flushes`
  - Remove `mysql.buffer_pool_size`. Replace with:
    - `mysql.buffer_pool.limit`
    - `mysql.buffer_pool.usage`
  - Rename `mysql.buffer_pool_operations` to `mysql.buffer_pool.operations`

### 🚩 Deprecations 🚩

- Deprecated log_names setting from filter processor. (#7552)

### 🧰 Bug fixes 🧰

 - `tailsamplingprocessor`: "And" policy only works as a sub policy under a composite policy (#7590) 
 - `prometheusreceiver`: Correctly map description and units when converting
  Prometheus metadata directly to pdata. (#7748)
 - `sumologicexporter`: fix exporter panics on malformed histogram (#7548)
- `awsecscontainermetrics`: CPU Reserved is now 1024/vCPU for ECS Container Insights (#6734)

### 🚀 New components 🚀

- `clickhouse` exporter: Add ClickHouse Exporter (#6907)
- `pkg/translator/signalfx`: Extract signalfx to metrics conversion in a separate package (#7778)
  - Extract FromMetrics to SignalFx translator package (#7823)

## v0.44.0

### 💡 Enhancements 💡

- `kafkaexporter`: Add compression and flush max messages options.
- `dynatraceexporter`: Write error logs using plugin logger (#7360)
- `dynatraceexporter`: Fix docs for TLS settings (#7568)
- `tanzuobservabilityexporter`: Turn on metrics exporter (#7281)
- `attributesprocessor` `resourceprocessor`: Add `from_context` value source
- `resourcedetectionprocessor`: check cluster config to verify resource is on aws for eks resources (#7186)
- `awscloudwatchlogsexporter`: enable awscloudwatchlogsexporter which accepts and exports log data (#7297)
- `translator/prometheusremotewrite`: add a new module to help translate data from OTLP to Prometheus Remote Write (#7240)
- `azuremonitorexporter`: In addition to traces, export logs to Azure Application Insights (#7403)
- `jmxreceiver`: Added `additional_jars` configuration option to launch JMX Metric Gatherer JAR with extended `CLASSPATH` (#7378)
- `awscontainerinsightreceiver`: add full pod name when configured to AWS Container Insights Receiver (#7415)
- `hostreceiver/loadscraper`: Migrate the scraper to the mdatagen metrics builder (#7288)
- `awsecscontainermetricsreceiver`: Rename attributes to follow semantic conventions (#7425)
- `datadogexporter`: Always map conventional attributes to tags (#7185)
- `mysqlreceiver`: Add golden files for integration test (#7303)
- `nginxreceiver`: Standardize integration test (#7515)
- `mysqlreceiver`: Update to use mdatagen v2 (#7507)
- `postgresqlreceiver`: Add integration tests (#7501)
- `apachereceiver`: Add integration test (#7517)
- `mysqlreceiver`: Use scrapererror to report errors (#7513)
- `postgresreceiver`: Update to mdatagen v2 (#7503)
- `nginxreceiver`: Update to mdatagen v2 (#7549)
- `datadogexporter`: Fix traces exporter's initialization log (#7564)
- `tailsamplingprocessor`: Add And sampling policy (#6910)
- `coralogixexporter`: Add Coralogix Exporter (#7383)
- `prometheusexecreceiver`: Add default value for `scrape_timeout` option (#7587)

### 🛑 Breaking changes 🛑

- `resourcedetectionprocessor`: Update `os.type` attribute values according to semantic conventions (#7544)
- `awsprometheusremotewriteexporter`: Deprecation notice; may be removed after v0.49.0
  - Switch to using the `prometheusremotewriteexporter` + `sigv4authextension` instead

### 🧰 Bug fixes 🧰

- `resourcedetectionprocessor`: fix `meta` allow list excluding keys with nil values (#7424)
- `postgresqlreceiver`: Fix issue where empty metrics could be returned after failed connection (#7502)
- `resourcetotelemetry`: Ensure resource attributes are added to summary
  and exponential histogram data points. (#7523)

### 🚩 Deprecations 🚩

- Deprecated otel_to_hec_fields.name setting from splunkhec exporter. (#7560)

## v0.43.0

### 💡 Enhancements 💡

- `coralogixexporter`: First implementation of Coralogix Exporter (#6816)
- `cloudfoundryreceiver`: Enable Cloud Foundry client (#7060)
- `elasticsearchexporter`: add elasticsearchexporter to the components exporter list (#6002)
- `elasticsearchreceiver`: Add metric metadata (#6892)
- `elasticsearchreceiver`: Use same metrics as JMX receiver for JVM metrics (#7160)
- `elasticsearchreceiver`: Implement scraping logic (#7174)
- `datadogexporter`: Add http.status_code tag to trace stats (#6889)
- `datadogexporter`: Add configuration option to use OTel span name into the Datatog resource name (#6611)
- `mongodbreceiver`: Add initial client code to the component (#7125)
- `tanzuobservabilityexporter`: Support delta histograms (#6897)
- `awscloudwatchlogsexporter`: Use cwlogs package to export logs (#7152)
- `mysqlreceiver`: Add the receiver to available components (#7078)
- `tanzuobservabilityexporter`: Documentation for the memory_limiter configuration (#7164)
- `dynatraceexporter`: Do not shut down exporter when metrics ingest module is temporarily unavailable (#7161)
- `mongodbreceiver`: Add metric metadata (#7163)
- `mongodbreceiver`: Add metric scraping (#7175)
- `postgresqlreceiver`: add the receiver to available components (#7079)
- `rabbitmqreceiver`: Add scraper logic (#7299)
- `tanzuobservability exporter`: Support summary metrics (#7121)
- `mongodbatlasreceiver`: Add retry and backoff to HTTP client (#6943)
- Use Jaeger gRPC instead of Thrift in the docker-compose example (#7243)
- `tanzuobservabilityexporter`: Support exponential histograms (#7127)
- `receiver_creator`: Log added and removed endpoint env structs (#7248)
- `prometheusreceiver`: Use the OTLP data conversion path by default. (#7282)
  - Use `--feature-gates=-receiver.prometheus.OTLPDirect` to re-enable the 
    OpenCensus conversion path.
- `extension/observers`: Correctly set image and tag on container endpoints (#7279)
- `tanzuobservabilityexporter`: Document how to enable memory_limiter (#7286)
- `hostreceiver/networkscraper`: Migrate the scraper to the mdatagen metrics builder (#7048)
- `hostmetricsreceiver`: Add MuteProcessNameError config flag to mute specific error reading process executable (#7176)
- `scrapertest`: Improve comparison logic (#7305)
- `hostmetricsreceiver`: add `cpu_average` option for load scraper to report the average cpu load (#6999)
- `scrapertest`: Add comparison option to ignore specific attributes (#6519)
- `tracegen`: Add option to pass in custom headers to export calls via command line (#7308)
- `tracegen`: Provide official container images (#7179)
- `scrapertest`: Add comparison function for pdata.Metrics (#7400)
- `prometheusremotewriteexporter` : Dropping the condition to replace _ with key_ as __ label is reserved and _ is not (#7112)

### 🛑 Breaking changes 🛑

- `tanzuobservabilityexporter`: Remove status.code
- `tanzuobservabilityexporter`: Use semantic conventions for status.message (#7126) 
- `k8sattributesprocessor`: Move `kube` and `observability` packages to `internal` folder (#7159)
- `k8sattributesprocessor`: Unexport processor `Option`s (#7311)
- `zookeeperreceiver`: Refactored metrics to have correct units, types, and combined some metrics via attributes. (#7280)
- `prometheusremotewriteexporter`: `PRWExporter` struct and `NewPRWExporter()`
  function are now unexported. (#TBD)
- `newrelicexporter` marked as deprecated (#7284)

### 🚀 New components 🚀

- `rabbitmqreceiver`: Establish codebase for RabbitMQ metrics receiver (#7239)
- Add `basicauth` extension (#7167)
- `k8seventsreceiver`: Implement core logic (#6885)

### 🧰 Bug fixes 🧰

- `k8sattributeprocessor`: Parse IP out of net.Addr to correctly tag k8s.pod.ip (#7077)
- `k8sattributeprocessor`: Process IP correctly for net.Addr instances that are not typed (#7133)
- `mdatagen`: Fix validation of `enabled` field in metadata.yaml (#7166)
- `elasticsearch`: Fix timestamp for each metric being startup time (#7255)
- `prometheusremotewriteexporter`: Fix index out of range panic caused by expiring metrics (#7149)
- `resourcedetection`: Log the error when checking for ec2metadata availability (#7296) 

## v0.42.0

### 💡 Enhancements 💡

- `couchbasereceiver`: Add couchbase client (#7122)
- `couchdbreceiver`: Add couchdb scraper (#7131)
- `couchdbreceiver`: Add couchdb client (#6880)
- `elasticsearchreceiver`: Implement scraper client (#7019)
- `couchdbreceiver`: Add metadata metrics (#6878)
- `prometheusremotewriteexporter`: Handling Staleness flag from OTLP (#6679)
- `prometheusexporter`: Handling Staleness flag from OTLP (#6805)
- `prometheusreceiver`: Set OTLP no-data-present flag for stale scraped metrics. (#7043)
- `mysqlreceiver`: Add Integration test (#6916)
- `datadogexporter`: Add compatibility with ECS Fargate semantic conventions (#6670)
- `k8s_observer`: discover k8s.node endpoints (#6820)
- `redisreceiver`: Add missing description fields to keyspace metrics (#6940)
- `redisreceiver`: Set start timestamp uniformly for gauge and sum metrics (#6941)
- `kafkaexporter`: Allow controlling Kafka acknowledgment behaviour  (#6301)
- `lokiexporter`: Log the first part of the http body on failed pushes to loki (#6946)
- `resourcedetectionprocessor`: add the [consul](https://www.consul.io/) detector (#6382)
- `awsemfexporter`: refactor cw_client logic into separate `cwlogs` package (#7072)
- `prometheusexporter`: Dropping the condition to replace _ with key_ as __ label is reserved and _ is not (#7506)

### 🛑 Breaking changes 🛑

- `memcachedreceiver`: Update metric names (#6594)
- `memcachedreceiver`: Fix some metric units and value types (#6895)
- `sapm` receiver: Use Jaeger status values instead of OpenCensus (#6682)
- `jaeger` receiver/exporter: Parse/set Jaeger status with OTel spec values (#6682)
- `awsecscontainermetricsreceiver`: remove tag from `container.image.name` (#6436)
- `k8sclusterreceiver`: remove tag from `container.image.name` (#6436)

### 🚀 New components 🚀

- `ecs_task_observer`: Discover running containers in AWS ECS tasks (#6894)
- `mongodbreceiver`: Establish codebase for MongoDB metrics receiver (#6972)
- `couchbasereceiver`: Establish codebase for Couchbase metrics receiver (#7046)
- `dbstorage`: New experimental dbstorage extension (#7061)
- `redactionprocessor`: Remove sensitive data from traces (#6495)

### 🧰 Bug fixes 🧰

- `ecstaskobserver`: Fix "Incorrect conversion between integer types" security issue (#6939)
- Fix typo in "direction" metrics attribute description (#6949)
- `zookeeperreceiver`: Fix issue where receiver could panic during shutdown (#7020)
- `prometheusreceiver`: Fix metadata fetching when metrics differ by trimmable suffixes (#6932)
- Sanitize URLs being logged (#7021)
- `prometheusreceiver`: Fix start time tracking for long scrape intervals (#7053)
- `signalfxexporter`: Don't use syscall to avoid compilation errors on some platforms (#7062)
- `tailsamplingprocessor`: Add support for new policies as composite sub-policies (#6975)

### 💡 Enhancements 💡

- `lokiexporter`: add complete log record to body (#6619)
- `k8sclusterreceiver` add `container.image.tag` attribute (#6436)
- `spanmetricproccessor`: use an LRU cache for the cached Dimensions key-value pairs (#2179)
- `skywalkingexporter`: add skywalking metrics exporter (#6528)
- `deltatorateprocessor`: add int counter support (#6982)
- `filestorageextension`: document default values (#7022)
- `redisreceiver`: Migrate the scraper to the mdatagen metrics builder (#6938)  

## v0.41.0

### 🛑 Breaking changes 🛑

- None

### 🚀 New components 🚀

- `asapauthextension` (#6627)
- `mongodbatlasreceiver` (#6367)

### 🧰 Bug fixes 🧰

- `filestorageextension`: fix panic when configured directory cannot be accessed (#6103)
- `hostmetricsreceiver`: fix set of attributes for system.cpu.time metric (#6422)
- `k8sobserver`: only record pod endpoints for running pods (#5878)
- `mongodbatlasreceiver`: fix attributes fields in metadata.yaml (#6440)
- `prometheusexecreceiver`: command line processing on Windows (#6145)
- `spanmetricsprocessor`: fix exemplars support (#6140)
-  Remap arm64 to aarch64 on rpm/deb packages (#6635)

### 💡 Enhancements 💡

- `datadogexporter`: do not use attribute localhost-like hostnames (#6477)
- `datadogexporter`: retry per network call (#6412)
- `datadogexporter`: take hostname into account for cache (#6223)
- `exporter/lokiexporter`: adding a feature for loki exporter to encode JSON for log entry (#5846)
- `googlecloudspannerreceiver`: added fallback to ADC for database connections. (#6629)
- `googlecloudspannerreceiver`: added parsing only distinct items for sample lock request label. (#6514)
- `googlecloudspannerreceiver`: added request tag label to metadata config for top query stats. (#6475)
- `googlecloudspannerreceiver`: added sample lock requests label to the top lock stats metrics. (#6466)
- `googlecloudspannerreceiver`: added transaction tag label to metadata config for top transaction stats. (#6433)
- `groupbyattrsprocessor`: added support for metrics signal (#6248)
- `hostmetricsreceiver`: ensure SchemaURL is set (#6482)
- `kubeletstatsreceiver`: add support for read-only kubelet endpoint (#6488)
- `mysqlreceiver`: enable native authentication (#6628)
- `mysqlreceiver`: remove requirement for password on MySQL (#6479)
- `receiver/prometheusreceiver`: do not add host.name to metrics from localhost/unspecified targets (#6476)
- `spanmetricsprocessor`: add setStatus operation (#5886)
- `splunkhecexporter`: remove duplication of host.name attribute (#6527)
- `tanzuobservabilityexporter`: add consumer for sum metrics. (#6385)
- Update log-collection library to v0.23.0 (#6593)

## v0.40.0

### 🛑 Breaking changes 🛑

- `tencentcloudlogserviceexporter`: change `Endpoint` to `Region` to simplify configuration (#6135)

### 🚀 New components 🚀

- Add `memcached` receiver (#5839)

### 🧰 Bug fixes 🧰

- Fix token passthrough for HEC (#5435)
- `datadogexporter`: Fix missing resource attributes default mapping when resource_attributes_as_tags: false (#6359)
- `tanzuobservabilityexporter`: Log and report missing metric values. (#5835)
- `mongodbatlasreceiver`: Fix metrics metadata (#6395)

### 💡 Enhancements 💡

- `awsprometheusremotewrite` exporter: Improve error message when failing to sign request
- `mongodbatlas`: add metrics (#5921)
- `healthcheckextension`: Add path option (#6111)
- Set unprivileged user to container image (#6380)
- `k8sclusterreceiver`: Add allocatable type of metrics (#6113)
- `observiqexporter`: Allow Dialer timeout to be configured (#5906)
- `routingprocessor`: remove broken debug log fields (#6373)
- `prometheusremotewriteexporter`: Add exemplars support (#5578) 
- `fluentforwardreceiver`: Convert attributes with nil value to AttributeValueTypeEmpty (#6630)

## v0.39.0

### 🛑 Breaking changes 🛑

- `httpdreceiver` renamed to `apachereceiver` to match industry standards (#6207)
- `tencentcloudlogserviceexporter` change `Endpoint` to `Region` to simplify configuration (#6135)

### 🚀 New components 🚀

- Add `postgresqlreceiver` config and factory (#6153)
- Add TencentCloud LogService exporter `tencentcloudlogserviceexporter` (#5722)
- Restore `jaegerthrifthttpexporter` (#5666)
- Add `skywalkingexporter` (#5690, #6114)

### 🧰 Bug fixes 🧰

- `datadogexporter`: Improve cumulative metrics reset detection using `StartTimestamp` (#6120)
- `mysqlreceiver`: Address issues in shutdown function (#6239)
- `tailsamplingprocessor`: End go routines during shutdown (#5693)
- `googlecloudexporter`: Update google cloud exporter to correctly close the metric exporter (#5990)
- `statsdreceiver`: Fix the summary point calculation (#6155)
- `datadogexporter` Correct default value for `send_count_sum_metrics` (#6130)

### 💡 Enhancements 💡

- `datadogexporter`: Increase default timeout to 15 seconds (#6131)
- `googlecloudspannerreceiver`: Added metrics cardinality handling for Google Cloud Spanner receiver (#5981, #6148, #6229)
- `mysqlreceiver`: Mysql add support for different protocols (#6138)
- `bearertokenauthextension`: Added support of Bearer Auth for HTTP Exporters (#5962)
- `awsxrayexporter`: Fallback to rpc.method for segment operation when aws.operation missing (#6231)
- `healthcheckextension`: Add new health check feature for collector pipeline (#5643)
- `datadogexporter`: Always add current hostname (#5967)
- `k8sattributesprocessor`: Add code to fetch all annotations and labels by specifying key regex (#5780)
- `datadogexporter`: Do not rely on collector to resolve envvar when possible to resolve them (#6122)
- `datadogexporter`: Add container tags to attributes package (#6086)
- `datadogexporter`: Preserve original TraceID (#6158)
- `prometheusreceiver`: Enhance prometheus receiver logger to determine errors, test real e2e usage (#5870)
- `awsxrayexporter`: Added support for AWS AppRunner origin (#6141)

## v0.38.0

### 🛑 Breaking changes 🛑

- `datadogexporter` Make distributions the default histogram export option. (#5885)
- `redisreceiver` Update Redis receiver's metric names. (#5837)
- Remove `scraperhelper` from contrib, use the core version. (#5826)

### 🚀 New components 🚀

- `googlecloudspannerreceiver` Added implementation of Google Cloud Spanner receiver. (#5727)
- `awsxrayproxy` Wire up awsxrayproxy extension. (#5747)
- `awscontainerinsightreceiver` Enable AWS Container Insight receiver. (#5960)

### 🧰 Bug fixes 🧰

- `statsdreceiver`: fix start timestamp / temporality for counters. (#5714)
- Fix security issue related to github.com/tidwall/gjson. (#5936)
- `datadogexporter` Fix cumulative histogram handling in distributions mode (#5867)
- `datadogexporter` Skip nil sketches (#5925)

### 💡 Enhancements 💡

- Extend `kafkareceiver` configuration capabilities. (#5677)
- Convert `mongodbatlas` receiver to use scraperhelper. (#5827)
- Convert `dockerstats` receiver to use scraperhelper. (#5825)
- Convert `podman` receiver to use scraperhelper. (#5822)
- Convert `redisreceiver` to use scraperhelper. (#5796)
- Convert `kubeletstats` receiver to use scraperhelper. (#5821)
- `googlecloudspannerreceiver` Migrated Google Cloud Spanner receiver to scraper approach. (#5868)
- `datadogexporter` Use a `Consumer` interface for decoupling from zorkian's package. (#5315)
- `mdatagen` - Add support for extended metric descriptions (#5688)
- `signalfxexporter` Log datapoints option. (#5689)
- `cumulativetodeltaprocessor`: Update cumulative to delta. (#5772)
- Update configuration default values in log receivers docs. (#5840)
- `fluentforwardreceiver`: support more complex fluent-bit objects. (#5676)
- `datadogexporter` Remove spammy logging. (#5856)
- `datadogexporter` Remove obsolete report_buckets config. (#5858)
- Improve performance of metric expression matcher. (#5864)
- `tanzuobservabilityexporter` Introduce metricsConsumer and gaugeMetricConsumer. (#5426)
- `awsxrayexporter` rpc.system has priority to determine aws namespace. (#5833)
- `tailsamplingprocessor` Add support for composite sampling policy to the tailsampler. (#4958)
- `kafkaexporter` Add support for AWS_MSK_IAM SASL Auth (#5763)
- Refactor the client Authenticators  for the new "ClientAuthenticator" interfaces (#5905)
- `mongodbatlasreceiver` Add client wrapper for MongoDB Atlas support (#5386)
- `redisreceiver` Update Redis config options (#5861)
- `routingprocessor`: allow routing for all signals (#5869)
- `extension/observer/docker` add ListAndWatch to observer (#5851)

## v0.37.1

### 🧰 Bug fixes 🧰

- Fixes a problem with v0.37.0 which contained dependencies on v0.36.0 components. They should have been updated to v0.37.0.

## v0.37.0

### 🚀 New components 🚀

- [`journald` receiver](https://github.com/open-telemetry/opentelemetry-collector-contrib/tree/main/receiver/journaldreceiver) to parse Journald events from systemd journal using the [opentelemetry-log-collection](https://github.com/open-telemetry/opentelemetry-log-collection) library

### 🛑 Breaking changes 🛑

- Remove squash on configtls.TLSClientSetting for splunkhecexporter (#5541)
- Remove squash on configtls.TLSClientSetting for elastic components (#5539)
- Remove squash on configtls.TLSClientSetting for observiqexporter (#5540)
- Remove squash on configtls.TLSClientSetting for AWS components (#5454)
- Move `k8sprocessor` to `k8sattributesprocessor`.
- Rename `k8s_tagger` configuration `k8sattributes`.
- filelog receiver: use empty value for `SeverityText` field instead of `"Undefined"` (#5423)
- Rename `configparser.ConfigMap` to `config.Map`
- Rename `pdata.AggregationTemporality*` to `pdata.MetricAggregationTemporality*`
- Remove deprecated `batchpertrace` package/module (#5380)

### 💡 Enhancements 💡

- `k8sattributes` processor: add container metadata enrichment (#5467, #5572)
- `resourcedetection` processor: Add an option to force using hostname instead of FQDN (#5064)
- `dockerstats` receiver: Move docker client into new shared `internal/docker` (#4702)
- `spanmetrics` processor:
  - Add exemplars to metrics (#5263)
  - Support resource attributes in metrics dimensions (#4624)
- `filter` processor:
  - Add log filtering by `regexp` type filters (#5237)
  - Add record level log filtering (#5418)
- `dynatrace` exporter: Handle non-gauge data types (#5056)
- `datadog` exporter:
  - Add support for exporting histograms as sketches (#5082)
  - Scrub sensitive information from errors (#5575)
  - Add option to send instrumentation library metadata tags with metrics (#5431)
- `podman` receiver: Add `api_version`, `ssh_key`, and `ssh_passphrase` config options (#5430)
- `signalfx` exporter:
  - Add `max_connections` config option (#5432)
  - Add dimension name to log when value > 256 chars (#5258)
  - Discourage setting of endpoint path (#4851)
- `kubeletstats` receiver: Convert to pdata instead of using OpenCensus (#5458)
- `tailsampling` processor: Add `invert_match` config option to `string_attribute` policy (#4393)
- `awsemf` exporter: Add a feature flag in UserAgent for AWS backend to monitor the adoptions (#5178)
- `splunkhec` exporter: Handle explicitly NaN and Inf values (#5581)
- `hostmetrics` receiver:
  - Collect more process states in processes scraper (#4856)
  - Add device label to paging scraper (#4854)
- `awskinesis` exporter: Extend to allow for dynamic export types (#5440)

### 🧰 Bug fixes 🧰

- `datadog` exporter:
  - Fix tags on summary and bucket metrics (#5416)
  - Fix cache key generation for cumulative metrics (#5417)
- `resourcedetection` processor: Fix failure to start collector if at least one detector returns an error (#5242)
- `prometheus` exporter: Do not record obsreport calls (#5438)
- `prometheus` receiver: Metric type fixes to match Prometheus functionality (#4865)
- `sentry` exporter: Fix sentry tracing (#4320)
- `statsd` receiver: Set quantiles for metrics (#5647)

## v0.36.0

### 🛑 Breaking changes 🛑

- `filter` processor: The configs for `logs` filter processor have been changed to be consistent with the `metrics` filter processor. (#4895)
- `splunk_hec` receiver: 
  - `source_key`, `sourcetype_key`, `host_key` and `index_key` have now moved under `hec_metadata_to_otel_attrs` (#4726)
  - `path` field on splunkhecreceiver configuration is removed: We removed the `path` attribute as any request going to the Splunk HEC receiver port should be accepted, and added the `raw_path` field to explicitly map the path accepting raw HEC data. (#4951)
- feat(dynatrace): tags is deprecated in favor of default_dimensions (#5055)

### 💡 Enhancements 💡

- `filter` processor: Add ability to `include` logs based on resource attributes in addition to excluding logs based on resource attributes for strict matching. (#4895)
- `kubelet` API: Add ability to create an empty CertPool when the system run environment is windows
- `JMX` receiver: Allow JMX receiver logging level to be configured (#4898)
- `datadog` exporter: Export histograms as in OpenMetrics Datadog check (#5065)
- `dockerstats` receiver: Set Schema URL (#5239)
- Rename memorylimiter -> memorylimiterprocessor (#5262)
- `awskinesis` exporter: Refactor AWS kinesis exporter to be synchronous  (#5248)

## v0.35.0

### 🛑 Breaking changes 🛑

- Rename configparser.Parser to configparser.ConfigMap (#5070)
- Rename TelemetryCreateSettings -> TelemetrySettings (#5169)

### 💡 Enhancements 💡

- chore: update influxdb exporter and receiver (#5058)
- chore(dynatrace): use payload limit from api constants (#5077)
- Add documentation for filelog's new force_flush_period parameter (#5066)
- Reuse the gzip reader with a sync.Pool (#5145)
- Add a trace observer when splunkhecreceiver is used for logs (#5063)
- Remove usage of deprecated pdata.AttributeValueMapToMap (#5174)
- Podman Stats Receiver: Receiver and Metrics implementation (#4577)

### 🧰 Bug fixes 🧰

- Use staleness markers generated by prometheus, rather than making our own (#5062)
- `datadogexporter` exporter: skip NaN and infinite values (#5053)

## v0.34.0

### 🚀 New components 🚀

- [`cumulativetodelta` processor](https://github.com/open-telemetry/opentelemetry-collector-contrib/tree/main/processor/cumulativetodeltaprocessor) to convert cumulative sum metrics to cumulative delta

- [`file` exporter](https://github.com/open-telemetry/opentelemetry-collector-contrib/tree/main/exporter/fileexporter) from core repository ([#3474](https://github.com/open-telemetry/opentelemetry-collector/issues/3474))
- [`jaeger` exporter](https://github.com/open-telemetry/opentelemetry-collector-contrib/tree/main/exporter/jaegerexporter) from core repository ([#3474](https://github.com/open-telemetry/opentelemetry-collector/issues/3474))
- [`kafka` exporter](https://github.com/open-telemetry/opentelemetry-collector-contrib/tree/main/exporter/kafkaexporter) from core repository ([#3474](https://github.com/open-telemetry/opentelemetry-collector/issues/3474))
- [`opencensus` exporter](https://github.com/open-telemetry/opentelemetry-collector-contrib/tree/main/exporter/opencensusexporter) from core repository ([#3474](https://github.com/open-telemetry/opentelemetry-collector/issues/3474))
- [`prometheus` exporter](https://github.com/open-telemetry/opentelemetry-collector-contrib/tree/main/exporter/prometheusexporter) from core repository ([#3474](https://github.com/open-telemetry/opentelemetry-collector/issues/3474))
- [`prometheusremotewrite` exporter](https://github.com/open-telemetry/opentelemetry-collector-contrib/tree/main/exporter/prometheusremotewriteexporter) from core repository ([#3474](https://github.com/open-telemetry/opentelemetry-collector/issues/3474))
- [`zipkin` exporter](https://github.com/open-telemetry/opentelemetry-collector-contrib/tree/main/exporter/zipkinexporter) from core repository ([#3474](https://github.com/open-telemetry/opentelemetry-collector/issues/3474))
- [`attribute` processor](https://github.com/open-telemetry/opentelemetry-collector-contrib/tree/main/processor/attributeprocessor) from core repository ([#3474](https://github.com/open-telemetry/opentelemetry-collector/issues/3474))
- [`filter` processor](https://github.com/open-telemetry/opentelemetry-collector-contrib/tree/main/processor/filterprocessor) from core repository ([#3474](https://github.com/open-telemetry/opentelemetry-collector/issues/3474))
- [`probabilisticsampler` processor](https://github.com/open-telemetry/opentelemetry-collector-contrib/tree/main/processor/probabilisticsamplerprocessor) from core repository ([#3474](https://github.com/open-telemetry/opentelemetry-collector/issues/3474))
- [`resource` processor](https://github.com/open-telemetry/opentelemetry-collector-contrib/tree/main/processor/resourceprocessor) from core repository ([#3474](https://github.com/open-telemetry/opentelemetry-collector/issues/3474))
- [`span` processor](https://github.com/open-telemetry/opentelemetry-collector-contrib/tree/main/processor/spanprocessor) from core repository ([#3474](https://github.com/open-telemetry/opentelemetry-collector/issues/3474))
- [`hostmetrics` receiver](https://github.com/open-telemetry/opentelemetry-collector-contrib/tree/main/receiver/hostmetricsreceiver) from core repository ([#3474](https://github.com/open-telemetry/opentelemetry-collector/issues/3474))
- [`jaeger` receiver](https://github.com/open-telemetry/opentelemetry-collector-contrib/tree/main/receiver/jaegerreceiver) from core repository ([#3474](https://github.com/open-telemetry/opentelemetry-collector/issues/3474))
- [`kafka` receiver](https://github.com/open-telemetry/opentelemetry-collector-contrib/tree/main/receiver/kafkareceiver) from core repository ([#3474](https://github.com/open-telemetry/opentelemetry-collector/issues/3474))
- [`opencensus` receiver](https://github.com/open-telemetry/opentelemetry-collector-contrib/tree/main/receiver/opencensusreceiver) from core repository ([#3474](https://github.com/open-telemetry/opentelemetry-collector/issues/3474))
- [`prometheus` receiver](https://github.com/open-telemetry/opentelemetry-collector-contrib/tree/main/receiver/prometheusreceiver) from core repository ([#3474](https://github.com/open-telemetry/opentelemetry-collector/issues/3474))
- [`zipkin` receiver](https://github.com/open-telemetry/opentelemetry-collector-contrib/tree/main/receiver/zipkinreceiver) from core repository ([#3474](https://github.com/open-telemetry/opentelemetry-collector/issues/3474))
- [`bearertokenauth` extension](https://github.com/open-telemetry/opentelemetry-collector-contrib/tree/main/extension/bearertokenauthextension) from core repository ([#3474](https://github.com/open-telemetry/opentelemetry-collector/issues/3474))
- [`healthcheck` extension](https://github.com/open-telemetry/opentelemetry-collector-contrib/tree/main/extension/healthcheckextension) from core repository ([#3474](https://github.com/open-telemetry/opentelemetry-collector/issues/3474))
- [`oidcauth` extension](https://github.com/open-telemetry/opentelemetry-collector-contrib/tree/main/extension/oidcauthextension) from core repository ([#3474](https://github.com/open-telemetry/opentelemetry-collector/issues/3474))
- [`pprof` extension](https://github.com/open-telemetry/opentelemetry-collector-contrib/tree/main/extension/pprofextension) from core repository ([#3474](https://github.com/open-telemetry/opentelemetry-collector/issues/3474))
- [`testbed`](https://github.com/open-telemetry/opentelemetry-collector-contrib/tree/main/testbed) from core repository ([#3474](https://github.com/open-telemetry/opentelemetry-collector/issues/3474))

### 💡 Enhancements 💡

- `tailsampling` processor: Add new policy `probabilistic` (#3876)

## v0.33.0

# 🎉 OpenTelemetry Collector Contrib v0.33.0 (Beta) 🎉

The OpenTelemetry Collector Contrib contains everything in the [opentelemetry-collector release](https://github.com/open-telemetry/opentelemetry-collector/releases/tag/v0.32.0) (be sure to check the release notes here as well!). Check out the [Getting Started Guide](https://opentelemetry.io/docs/collector/getting-started/) for deployment and configuration information.

### 🚀 New components 🚀

- [`cumulativetodelta` processor](https://github.com/open-telemetry/opentelemetry-collector-contrib/tree/main/processor/cumulativetodeltaprocessor) to convert cumulative sum metrics to cumulative delta

### 💡 Enhancements 💡

- Collector contrib has now full support for metrics proto v0.9.0.

## v0.32.0

# 🎉 OpenTelemetry Collector Contrib v0.32.0 (Beta) 🎉

This release is marked as "bad" since the metrics pipelines will produce bad data.

- See https://github.com/open-telemetry/opentelemetry-collector/issues/3824

The OpenTelemetry Collector Contrib contains everything in the [opentelemetry-collector release](https://github.com/open-telemetry/opentelemetry-collector/releases/tag/v0.32.0) (be sure to check the release notes here as well!). Check out the [Getting Started Guide](https://opentelemetry.io/docs/collector/getting-started/) for deployment and configuration information.

### 🛑 Breaking changes 🛑

- `splunk_hec` receiver/exporter: `com.splunk.source` field is mapped to `source` field in Splunk instead of `service.name` (#4596)
- `redis` receiver: Move interval runner package to `internal/interval` (#4600)
- `datadog` exporter: Export summary count and sum as monotonic counts (#4605)

### 💡 Enhancements 💡

- `logzio` exporter:
  - New implementation of an in-memory queue to store traces, data compression with gzip, and queue configuration options (#4395)
  - Make `Hclog2ZapLogger` struct and methods private for public go api review (#4431)
- `newrelic` exporter (#4392):
  - Marked unsupported metric as permanent error
  - Force the interval to be valid even if 0
- `awsxray` exporter: Add PHP stacktrace parsing support (#4454)
- `file_storage` extension: Implementation of batch storage API (#4145)
- `datadog` exporter:
  - Skip sum metrics with no aggregation temporality (#4597)
  - Export delta sums as counts (#4609)
- `elasticsearch` exporter: Add dedot support (#4579)
- `signalfx` exporter: Add process metric to translation rules (#4598)
- `splunk_hec` exporter: Add profiling logs support (#4464)
- `awsemf` exporter: Replace logGroup and logStream pattern with metric labels (#4466)

### 🧰 Bug fixes 🧰

- `awsxray` exporter: Fix the origin on ECS/EKS/EB on EC2 cases (#4391)
- `splunk_hec` exporter: Prevent re-sending logs that were successfully sent (#4467)
- `signalfx` exporter: Prefix temporary metric translations (#4394)

## v0.31.0

# 🎉 OpenTelemetry Collector Contrib v0.31.0 (Beta) 🎉

The OpenTelemetry Collector Contrib contains everything in the [opentelemetry-collector release](https://github.com/open-telemetry/opentelemetry-collector/releases/tag/v0.31.0) (be sure to check the release notes here as well!). Check out the [Getting Started Guide](https://opentelemetry.io/docs/collector/getting-started/) for deployment and configuration information.

### 🛑 Breaking changes 🛑

- `influxdb` receiver: Removed `metrics_schema` config option (#4277)

### 💡 Enhancements 💡

- Update to OTLP 0.8.0:
  - Remove use of `IntHistogram` (#4276)
  - Update exporters/receivers for `NumberDataPoint`
- Remove use of deprecated `pdata` slice `Resize()` (#4203, #4208, #4209)
- `awsemf` exporter: Added the option to have a user who is sending metrics from EKS Fargate Container Insights to reformat them to look the same as insights from ECS so that they can be ingested by CloudWatch (#4130)
- `k8scluster` receiver: Support OpenShift cluster quota metrics (#4342)
- `newrelic` exporter (#4278):
  - Requests are now retry-able via configuration option (defaults to retries enabled). Permanent errors are not retried.
  - The exporter monitoring metrics now include an untagged summary metric for ease of use.
  - Improved error logging to include URLs that fail to post messages to New Relic.
- `datadog` exporter: Upscale trace stats when global sampling rate is set (#4213)

### 🧰 Bug fixes 🧰

- `statsd` receiver: Add option to set Counter to be monotonic (#4154)
- Fix `internal/stanza` severity mappings (#4315)
- `awsxray` exporter: Fix the wrong AWS env resource setting (#4384)
- `newrelic` exporter (#4278):
  - Configuration unmarshalling did not allow timeout value to be set to 0 in the endpoint specific section.
  - Request cancellation was not propagated via context into the http request.
  - The queued retry logger is set to a zap.Nop logger as intended.

## v0.30.0

# 🎉 OpenTelemetry Collector Contrib v0.30.0 (Beta) 🎉

The OpenTelemetry Collector Contrib contains everything in the [opentelemetry-collector release](https://github.com/open-telemetry/opentelemetry-collector/releases/tag/v0.30.0) (be sure to check the release notes here as well!). Check out the [Getting Started Guide](https://opentelemetry.io/docs/collector/getting-started/) for deployment and configuration information.

### 🚀 New components 🚀
- `oauth2clientauth` extension: ported from core (#3848)
- `metrics-generation` processor: is now enabled and available (#4047) 

### 🛑 Breaking changes 🛑

- Removed `jaegerthrifthttp` exporter (#4089) 

### 💡 Enhancements 💡

- `tailsampling` processor:
  - Add new policy `status_code` (#3754)
  - Add new tail sampling processor policy: status_code (#3754)
- `awscontainerinsights` receiver:
  - Integrate components and fix bugs for EKS Container Insights (#3846) 
  - Add Cgroup to collect ECS instance metrics for container insights receiver #3875
- `spanmetrics` processor: Support sub-millisecond latency buckets (#4091) 
- `sentry` exporter: Add exception event capture in sentry (#3854)

## v0.29.0

# 🎉 OpenTelemetry Collector Contrib v0.29.0 (Beta) 🎉

The OpenTelemetry Collector Contrib contains everything in the [opentelemetry-collector release](https://github.com/open-telemetry/opentelemetry-collector/releases/tag/v0.29.0) (be sure to check the release notes here as well!). Check out the [Getting Started Guide](https://opentelemetry.io/docs/collector/getting-started/) for deployment and configuration information.

### 🛑 Breaking changes 🛑

- `redis` receiver (#3808)
  - removed configuration `service_name`. Use resource processor or `resource_attributes` setting if using `receivercreator`
  - removed `type` label and set instrumentation library name to `otelcol/redis` as other receivers do

### 💡 Enhancements 💡

- `tailsampling` processor:
  - Add new policy `latency` (#3750)
  - Add new policy `status_code` (#3754)
- `splunkhec` exporter: Include `trace_id` and `span_id` if set (#3850)
- `newrelic` exporter: Update instrumentation naming in accordance with otel spec (#3733)
- `sentry` exporter: Added support for insecure connection with Sentry (#3446)
- `k8s` processor:
  - Add namespace k8s tagger (#3384)
  - Add ignored pod names as config parameter (#3520)
- `awsemf` exporter: Add support for `TaskDefinitionFamily` placeholder on log stream name (#3755)
- `loki` exporter: Add resource attributes as Loki label (#3418)

### 🧰 Bug fixes 🧰

- `datadog` exporter:
  - Ensure top level spans are computed (#3786)
  - Update `env` clobbering behavior (#3851)
- `awsxray` exporter: Fixed filtered attribute translation (#3757)
- `splunkhec` exporter: Include trace and span id if set in log record (#3850)

## v0.28.0

# 🎉 OpenTelemetry Collector Contrib v0.28.0 (Beta) 🎉

The OpenTelemetry Collector Contrib contains everything in the [opentelemetry-collector release](https://github.com/open-telemetry/opentelemetry-collector/releases/tag/v0.28.0) (be sure to check the release notes here as well!). Check out the [Getting Started Guide](https://opentelemetry.io/docs/collector/getting-started/) for deployment and configuration information.

### 🚀 New components 🚀

- `humio` exporter to export data to Humio using JSON over the HTTP [Ingest API](https://docs.humio.com/reference/api/ingest/)
- `udplog` receiver to receives logs from udp using the [opentelemetry-log-collection](https://github.com/open-telemetry/opentelemetry-log-collection) library
- `tanzuobservability` exporter to send traces to [Tanzu Observability](https://tanzu.vmware.com/observability)

### 🛑 Breaking changes 🛑

- `f5cloud` exporter (#3509):
  - Renamed the config 'auth' field to 'f5cloud_auth'. This will prevent a config field name collision when [Support for Custom Exporter Authenticators as Extensions](https://github.com/open-telemetry/opentelemetry-collector/pull/3128) is ready to be integrated.

### 💡 Enhancements 💡

- Enabled Dependabot for Github Actions (#3543)
- Change obsreport helpers for receivers to use the new pattern created in Collector (#3439,#3443,#3449,#3504,#3521,#3548)
- `datadog` exporter:
  - Add logging for unknown or unsupported metric types (#3421)
  - Add collector version tag to internal health metrics (#3394)
  - Remove sublayer stats calc and mutex (#3531)
  - Deduplicate hosts for which we send running metrics (#3539)
  - Add support for summary datatype (#3660)
  - Add datadog span operation name remapping config option (#3444)
  - Update error formatting for error spans that are not exceptions (#3701)
- `nginx` receiver: Update the nginx metrics to more closely align with the conventions (#3420)
- `elasticsearch` exporter: Init JSON encoding support (#3101)
- `jmx` receiver:
  - Allow setting system properties (#3450)
  - Update tested JMX Metric Gatherer release (#3695)
- Refactor components for the Client Authentication Extensions (#3507)
- Remove redundant conversion calls (#3688)
- `storage` extension: Add a `Close` method to Client interface (#3506)
- `splunkhec` exporter: Add `metric_type` as key which maps to the type of the metric (#3696)
- `k8s` processor: Add semantic conventions to k8s-tagger for pod metadata (#3544)
- `kubeletstats` receiver: Refactor kubelet client to internal folder (#3698)
- `newrelic` exporter (#3690):
  - Updates the log level from error to debug when New Relic rate limiting occurs
  - Updates the sanitized api key that is reported via metrics
- `filestorage` extension: Add ability to specify name (#3703)
- `awsemf` exporter: Store the initial value for cumulative metrics (#3425)
- `awskinesis` exporter: Refactor to allow for extended types of encoding (#3655)
- `ecsobserver` extension:
  - Add task definition, ec2, and service fetcher (#3503)
  - Add exporter to convert task to target (#3333)

### 🧰 Bug fixes 🧰

- `awsemf` exporter: Remove delta adjustment from summaries by default (#3408)
- `alibabacloudlogservice` exporter: Sanitize labels for metrics (#3454)
- `statsd` receiver: Fix StatsD drop metrics tags when using summary as observer_type for timer/histogram (#3440)
- `awsxray` exporter: Restore setting of Throttle for HTTP throttle response (#3685)
- `awsxray` receiver: Fix quick start bug (#3653)
- `metricstransform` processor: Check all data points for matching metric label values (#3435)

## v0.27.0

# 🎉 OpenTelemetry Collector Contrib v0.27.0 (Beta) 🎉

The OpenTelemetry Collector Contrib contains everything in the [opentelemetry-collector release](https://github.com/open-telemetry/opentelemetry-collector/releases/tag/v0.27.0) (be sure to check the release notes here as well!). Check out the [Getting Started Guide](https://opentelemetry.io/docs/collector/getting-started/) for deployment and configuration information.

### 🚀 New components 🚀

- `tcplog` receiver to receive logs from tcp using the [opentelemetry-log-collection](https://github.com/open-telemetry/opentelemetry-log-collection) library
- `influxdb` receiver to accept metrics data as [InfluxDB Line Protocol](https://docs.influxdata.com/influxdb/v2.0/reference/syntax/line-protocol/)

### 💡 Enhancements 💡

- `splunkhec` exporter:
  - Include the response in returned 400 errors (#3338)
  - Map summary metrics to Splunk HEC metrics (#3344)
  - Add HEC telemetry (#3260)
- `newrelic` exporter: Include dropped attributes and events counts (#3187)
- `datadog` exporter:
  - Add Fargate task ARN to container tags (#3326)
  - Improve mappings for span kind dd span type (#3368)
- `signalfx` exporter: Add info log for host metadata properties update (#3343)
- `awsprometheusremotewrite` exporter: Add SDK and system information to User-Agent header (#3317)
- `metricstransform` processor: Add filtering capabilities matching metric label values for applying changes (#3201)
- `groupbytrace` processor: Added workers for queue processing (#2902)
- `resourcedetection` processor: Add docker detector (#2775)
- `tailsampling` processor: Support regex on span attribute filtering (#3335)

### 🧰 Bug fixes 🧰

- `datadog` exporter:
  - Update Datadog attributes to tags mapping (#3292)
  - Consistent `hostname` and default metrics behavior (#3286)
- `signalfx` exporter: Handle character limits on metric names and dimensions (#3328)
- `newrelic` exporter: Fix timestamp value for cumulative metrics (#3406)

## v0.26.0

# 🎉 OpenTelemetry Collector Contrib v0.26.0 (Beta) 🎉

The OpenTelemetry Collector Contrib contains everything in the [opentelemetry-collector release](https://github.com/open-telemetry/opentelemetry-collector/releases/tag/v0.26.0) (be sure to check the release notes here as well!). Check out the [Getting Started Guide](https://opentelemetry.io/docs/collector/getting-started/) for deployment and configuration information.

### 🚀 New components 🚀

- `influxdb` exporter to support sending tracing, metrics, and logging data to [InfluxDB](https://www.influxdata.com/products/)

### 🛑 Breaking changes 🛑

- `signalfx` exporter (#3207):
  - Additional metrics excluded by default by signalfx exporter
    - system.disk.io_time
    - system.disk.operation_time
    - system.disk.weighted_io_time
    - system.network.connections
    - system.processes.count
    - system.processes.created

### 💡 Enhancements 💡

- Add default config and systemd environment file support for DEB/RPM packages (#3123)
- Log errors on receiver start/stop failures (#3208)
- `newrelic` exporter: Update API key detection logic (#3212)
- `splunkhec` exporter:
  - Mark permanent errors to avoid futile retries (#3253)
  - Add TLS certs verification (#3204)
- `datadog` exporter:
  - Add env and tag name normalization to trace payloads (#3200)
  - add `ignore_resource`s configuration option (#3245)
- `jmx` receiver: Update for latest snapshot and header support (#3283)
- `awsxray` exporter: Added support for stack trace translation for .NET language (#3280)
- `statsd` receiver: Add timing/histogram for statsD receiver as OTLP summary (#3261)

### 🧰 Bug fixes 🧰

- `awsprometheusremotewrite` exporter:
  - Remove `sending_queue` (#3186)
  - Use the correct default for aws_auth.service (#3161)
  - Identify the Amazon Prometheus region from the endpoint (#3210)
  - Don't panic in case session can't be constructed (#3221)
- `datadog` exporter: Add max tag length (#3185)
- `sapm` exporter: Fix crash when passing the signalfx access token (#3294)
- `newrelic` exporter: Update error conditions (#3322)

## v0.25.0

# 🎉 OpenTelemetry Collector Contrib v0.25.0 (Beta) 🎉

The OpenTelemetry Collector Contrib contains everything in the [opentelemetry-collector release](https://github.com/open-telemetry/opentelemetry-collector/releases/tag/v0.25.0) (be sure to check the release notes here as well!). Check out the [Getting Started Guide](https://opentelemetry.io/docs/collector/getting-started/) for deployment and configuration information.

### 🚀 New components 🚀

- `kafkametricsreceiver` new receiver component for collecting metrics about a kafka cluster - primarily lag and offset. [configuration instructions](receiver/kafkametricsreceiver/README.md)
- `file_storage` extension to read and write data to the local file system (#3087)

### 🛑 Breaking changes 🛑

- `newrelic` exporter (#3091):
  - Removal of common attributes (use opentelemetry collector resource processor to add attributes)
  - Drop support for cumulative metrics being sent to New Relic via a collector

### 💡 Enhancements 💡

- Update `opentelemetry-log-collection` to v0.17.0 for log receivers (#3017)
- `datadog` exporter:
  - Add `peer.service` priority instead of `service.name` (#2817)
  - Improve support of semantic conventions for K8s, Azure and ECS (#2623)
- Improve and batch logs translation for stanza (#2892)
- `statsd` receiver: Add timing/histogram as OTLP gauge (#2973)
- `honeycomb` exporter: Add Retry and Queue settings (#2714)
- `resourcedetection` processor:
  - Add AKS resource detector (#3035)
  - Use conventions package constants for ECS detector (#3171)
- `sumologic` exporter: Add graphite format (#2695)
- Add trace attributes to the log entry for stanza (#3018)
- `splunk_hec` exporter: Send log record name as part of the HEC log event (#3119)
- `newrelic` exporter (#3091):
  - Add support for logs
  - Performance improvements
  - Optimizations to the New Relic payload to reduce payload size
  - Metrics generated for monitoring the exporter
  - Insert Key vs License keys are auto-detected in some cases
  - Collector version information is properly extracted via the application start info parameters

### 🧰 Bug fixes 🧰

- `splunk_hec` exporter: Fix sending log payload with missing the GZIP footer (#3032)
- `awsxray` exporter: Remove propagation of error on shutdown (#2999)
- `resourcedetection` processor:
  - Correctly report DRAGONFLYBSD value (#3100)
  - Fallback to `os.Hostname` when FQDN is not available (#3099)
- `httpforwarder` extension: Do not report ErrServerClosed when shutting down the service (#3173)
- `collectd` receiver: Do not report ErrServerClosed when shutting down the service (#3178)

## v0.24.0

# 🎉 OpenTelemetry Collector Contrib v0.24.0 (Beta) 🎉

The OpenTelemetry Collector Contrib contains everything in the [opentelemetry-collector release](https://github.com/open-telemetry/opentelemetry-collector/releases/tag/v0.24.0) (be sure to check the release notes here as well!). Check out the [Getting Started Guide](https://opentelemetry.io/docs/collector/getting-started/) for deployment and configuration information.

### 🚀 New components 🚀

- `fluentbit` extension and `fluentforward` receiver moved from opentelemetry-collector

### 💡 Enhancements 💡

- Check `NO_WINDOWS_SERVICE` environment variable to force interactive mode on Windows (#2819)
- `resourcedetection `processor:
  - Add task revision to ECS resource detector (#2814)
  - Add GKE detector (#2821)
  - Add Amazon EKS detector (#2820)
  - Add `VMScaleSetName` field to Azure detector (#2890)
- `awsemf` exporter:
  - Add `parse_json_encoded_attr_values` config option to decode json-encoded strings in attribute values (#2827)
  - Add `output_destination` config option to support AWS Lambda (#2720)
- `googlecloud` exporter: Handle `cloud.availability_zone` semantic convention (#2893)
- `newrelic` exporter: Add `instrumentation.provider` to default attributes (#2900)
- Set unprivileged user to container image (#2925)
- `splunkhec` exporter: Add `max_content_length_logs` config option to send log data in payloads less than max content length (#2524)
- `k8scluster` and `kubeletstats` receiver: Replace package constants in favor of constants from conventions in core (#2996)

### 🧰 Bug fixes 🧰

- `spanmetrics` processor:
  - Rename `calls` metric to `calls_total` and set `IsMonotonic` to true (#2837)
  - Validate duplicate dimensions at start (#2844)
- `awsemf` exporter: Calculate delta instead of rate for cumulative metrics (#2512)
- `signalfx` exporter:
  - Remove more unnecessary translation rules (#2889)
  - Implement summary type (#2998)
- `awsxray` exporter: Remove translation to HTTP status from OC status (#2978)
- `awsprometheusremotewrite` exporter: Close HTTP body after RoundTrip (#2955)
- `splunkhec` exporter: Add ResourceAttributes to Splunk Event (#2843)

## v0.23.0

# 🎉 OpenTelemetry Collector Contrib v0.23.0 (Beta) 🎉

The OpenTelemetry Collector Contrib contains everything in the [opentelemetry-collector release](https://github.com/open-telemetry/opentelemetry-collector/releases/tag/v0.23.0) (be sure to check the release notes here as well!). Check out the [Getting Started Guide](https://opentelemetry.io/docs/collector/getting-started/) for deployment and configuration information.

### 🚀 New components 🚀

- `groupbyattrs` processor to group the records by provided attributes
- `dotnetdiagnostics` receiver to read metrics from .NET processes

### 🛑 Breaking changes 🛑

- `stackdriver` exporter marked as deprecated and renamed to `googlecloud`
- Change the rule expression in receiver creator for matching endpoints types from `type.port`, `type.hostport` and `type.pod` to `type == "port"`, `type == "hostport"` and `type == "pod"` (#2661)

### 💡 Enhancements 💡

- `loadbalancing` exporter: Add support for logs (#2470)
- `sumologic` exporter: Add carbon formatter (#2562)
- `awsecscontainermetrics` receiver: Add new metric for stopped container (#2383)
- `awsemf` exporter:
  - Send EMF logs in batches (#2572)
  - Add prometheus type field for CloudWatch compatibility (#2689)
- `signalfx` exporter:
  - Add resource attributes to events (#2631)
  - Add translation rule to drop dimensions (#2660)
  - Remove temporary host translation workaround (#2652)
  - Remove unnecessary default translation rules (#2672)
  - Update `exclude_metrics` option so that the default exclude rules can be overridden by setting the option to `[]` (#2737)
- `awsprometheusremotewrite` exporter: Add support for given IAM roles (#2675)
- `statsd` receiver: Change to use OpenTelemetry type instead of OpenCensus type (#2733)
- `resourcedetection` processor: Add missing entries for `cloud.infrastructure_service` (#2777)

### 🧰 Bug fixes 🧰

- `dynatrace` exporter: Serialize each datapoint into separate line (#2618)
- `splunkhec` exporter: Retain all otel attributes (#2712)
- `newrelic` exporter: Fix default metric URL (#2739)
- `googlecloud` exporter: Add host.name label if hostname is present in node (#2711)

## v0.22.0

# 🎉 OpenTelemetry Collector Contrib v0.22.0 (Beta) 🎉

The OpenTelemetry Collector Contrib contains everything in the [opentelemetry-collector release](https://github.com/open-telemetry/opentelemetry-collector/releases/tag/v0.22.0) (be sure to check the release notes here as well!). Check out the [Getting Started Guide](https://opentelemetry.io/docs/collector/getting-started/) for deployment and configuration information.

### 🚀 New components 🚀

- `filelog` receiver to tail and parse logs from files using the [opentelemetry-log-collection](https://github.com/open-telemetry/opentelemetry-log-collection) library

### 💡 Enhancements 💡

- `dynatrace` exporter: Send metrics to Dynatrace in chunks of 1000 (#2468)
- `k8s` processor: Add ability to associate metadata tags using pod UID rather than just IP (#2199)
- `signalfx` exporter:
  - Add statusCode to logging field on dimension client (#2459)
  - Add translation rules for `cpu.utilization_per_core` (#2540)
  - Updates to metadata handling (#2531)
  - Calculate extra network I/O metrics (#2553)
  - Calculate extra disk I/O metrics (#2557)
- `statsd` receiver: Add metric type label and `enable_metric_type` option (#2466)
- `sumologic` exporter: Add support for carbon2 format (#2562)
- `resourcedetection` processor: Add Azure detector (#2372)
- `k8scluster` receiver: Use OTel conventions for metadata (#2530)
- `newrelic` exporter: Multi-tenant support for sending trace data and performance enhancements (#2481)
- `stackdriver` exporter: Enable `retry_on_failure` and `sending_queue` options (#2613)
- Use standard way to convert from time.Time to proto Timestamp (#2548)

### 🧰 Bug fixes 🧰

- `signalfx` exporter:
  - Fix calculation of `network.total` metric (#2551)
  - Correctly convert dimensions on metadata updates (#2552)
- `awsxray` exporter and receiver: Fix the type of content_length (#2539)
- `resourcedetection` processor: Use values in accordance to semantic conventions for AWS (#2556)
- `awsemf` exporter: Fix concurrency issue (#2571)

## v0.21.0

# 🎉 OpenTelemetry Collector Contrib v0.21.0 (Beta) 🎉

The OpenTelemetry Collector Contrib contains everything in the [opentelemetry-collector release](https://github.com/open-telemetry/opentelemetry-collector/releases/tag/v0.21.0) (be sure to check the release notes here as well!). Check out the [Getting Started Guide](https://opentelemetry.io/docs/collector/getting-started/) for deployment and configuration information.

### 🚀 New components 🚀

- `loki` exporter to export data via HTTP to Loki

### 🛑 Breaking changes 🛑

- `signalfx` exporter: Allow periods to be sent in dimension keys (#2456). Existing users who do not want to change this functionality can set `nonalphanumeric_dimension_chars` to `_-`

### 💡 Enhancements 💡

- `awsemf` exporter:
  - Support unit customization before sending logs to AWS CloudWatch (#2318)
  - Group exported metrics by labels (#2317)
- `datadog` exporter: Add basic span events support (#2338)
- `alibabacloudlogservice` exporter: Support new metrics interface (#2280)
- `sumologic` exporter:
  - Enable metrics pipeline (#2117)
  - Add support for all types of log body (#2380)
- `signalfx` exporter: Add `nonalphanumeric_dimension_chars` config option (#2442)

### 🧰 Bug fixes 🧰

- `resourcedetection` processor: Fix resource attribute environment variable (#2378)
- `k8scluster` receiver: Fix nil pointer bug (#2450)

## v0.20.0

# 🎉 OpenTelemetry Collector Contrib v0.20.0 (Beta) 🎉

The OpenTelemetry Collector Contrib contains everything in the [opentelemetry-collector release](https://github.com/open-telemetry/opentelemetry-collector/releases/tag/v0.20.0) (be sure to check the release notes here as well!). Check out the [Getting Started Guide](https://opentelemetry.io/docs/collector/getting-started/) for deployment and configuration information.

### 🚀 New components 🚀

- `spanmetrics` processor to aggregate Request, Error and Duration (R.E.D) metrics from span data
- `awsxray` receiver to accept spans in the X-Ray Segment format
- `groupbyattrs` processor to group the records by provided attributes

### 🛑 Breaking changes 🛑

- Rename `kinesis` exporter to `awskinesis` (#2234)
- `signalfx` exporter: Remove `send_compatible_metrics` option, use `translation_rules` instead (#2267)
- `datadog` exporter: Remove default prefix from user metrics (#2308)

### 💡 Enhancements 💡

- `signalfx` exporter: Add k8s metrics to default excludes (#2167)
- `stackdriver` exporter: Reduce QPS (#2191)
- `datadog` exporter:
  - Translate otel exceptions to DataDog errors (#2195)
  - Use resource attributes for metadata and generated metrics (#2023)
- `sapm` exporter: Enable queuing by default (#1224)
- `dynatrace` exporter: Allow underscores anywhere in metric or dimension names (#2219)
- `awsecscontainermetrics` receiver: Handle stopped container's metadata (#2229)
- `awsemf` exporter: Enhance metrics batching in AWS EMF logs (#2271)
- `f5cloud` exporter: Add User-Agent header with version to requests (#2292)

### 🧰 Bug fixes 🧰

- `signalfx` exporter: Reinstate network/filesystem translation rules (#2171)

## v0.19.0

# 🎉 OpenTelemetry Collector Contrib v0.19.0 (Beta) 🎉

The OpenTelemetry Collector Contrib contains everything in the [opentelemetry-collector release](https://github.com/open-telemetry/opentelemetry-collector/releases/tag/v0.19.0) (be sure to check the release notes here as well!). Check out the [Getting Started Guide](https://opentelemetry.io/docs/collector/getting-started/) for deployment and configuration information.

### 🚀 New components 🚀

- `f5cloud` exporter to export metric, trace, and log data to F5 Cloud
- `jmx` receiver to report metrics from a target MBean server in conjunction with the [JMX Metric Gatherer](https://github.com/open-telemetry/opentelemetry-java-contrib/blob/main/contrib/jmx-metrics/README.md)

### 🛑 Breaking changes 🛑

- `signalfx` exporter: The `exclude_metrics` option now takes slice of metric filters instead of just metric names (slice of strings) (#1951)

### 💡 Enhancements 💡

- `datadog` exporter: Sanitize datadog service names (#1982)
- `awsecscontainermetrics` receiver: Add more metadata (#2011)
- `azuremonitor` exporter: Favor RPC over HTTP spans (#2006)
- `awsemf` exporter: Always use float64 as calculated rate (#2019)
- `splunkhec` receiver: Make the HEC receiver path configurable, and use `/*` by default (#2137)
- `signalfx` exporter:
  - Drop non-default metrics and add `include_metrics` option to override (#2145, #2146, #2162)
  - Rename `system.network.dropped_packets` metric to `system.network.dropped` (#2160)
  - Do not filter cloud attributes from dimensions (#2020)
- `redis` receiver: Migrate to pdata metrics #1889

### 🧰 Bug fixes 🧰

- `datadog` exporter: Ensure that version tag is added to trace stats (#2010)
- `loadbalancing` exporter: Rolling update of collector can stop the periodical check of DNS updates (#1798)
- `awsecscontainermetrics` receiver: Change the type of `exit_code` from string to int and deal with the situation when there is no data (#2147)
- `groupbytrace` processor: Make onTraceReleased asynchronous to fix processor overload (#1808)
- Handle cases where the time field of Splunk HEC events is encoded as a String (#2159)

## v0.18.0

# 🎉 OpenTelemetry Collector Contrib v0.18.0 (Beta) 🎉

The OpenTelemetry Collector Contrib contains everything in the [opentelemetry-collector release](https://github.com/open-telemetry/opentelemetry-collector/releases/tag/v0.18.0) (be sure to check the release notes here as well!). Check out the [Getting Started Guide](https://opentelemetry.io/docs/collector/getting-started/) for deployment and configuration information.

### 🚀 New components 🚀

- `sumologic` exporter to send logs and metrics data to Sumo Logic
- `dynatrace` exporter to send metrics to Dynatrace

### 💡 Enhancements 💡

- `datadog` exporter:
  - Add resource attributes to tags conversion feature (#1782)
  - Add Kubernetes conventions for hostnames (#1919)
  - Add container tags to datadog export for container infra metrics in service view (#1895)
  - Update resource naming and span naming (#1861)
  - Add environment variables support for config options (#1897)
- `awsxray` exporter: Add parsing of JavaScript stack traces (#1888)
- `elastic` exporter: Translate exception span events (#1858)
- `signalfx` exporter: Add translation rules to aggregate per core CPU metrics in default translations (#1841)
- `resourcedetection` processor: Gather tags associated with the EC2 instance and add them as resource attributes (#1899)
- `simpleprometheus` receiver: Add support for passing params to the prometheus scrape config (#1949)
- `azuremonitor` exporter: Implement Span status code specification changes - gRPC (#1960)
- `metricstransform` processor: Add grouping option ($1887)
- `alibabacloudlogservice` exporter: Use producer to send data to improve performance (#1981)

### 🧰 Bug fixes 🧰

- `datadog` exporter: Handle monotonic metrics client-side (#1805)
- `awsxray` exporter: Log error when translating span (#1809)

## v0.17.0

# 🎉 OpenTelemetry Collector Contrib v0.17.0 (Beta) 🎉

The OpenTelemetry Collector Contrib contains everything in the [opentelemetry-collector release](https://github.com/open-telemetry/opentelemetry-collector/releases/tag/v0.17.0) (be sure to check the release notes here as well!). Check out the [Getting Started Guide](https://opentelemetry.io/docs/collector/getting-started/) for deployment and configuration information.

### 💡 Enhancements 💡

- `awsemf` exporter: Add collector version to EMF exporter user agent (#1778)
- `signalfx` exporter: Add configuration for trace correlation (#1795)
- `statsd` receiver: Add support for metric aggregation (#1670)
- `datadog` exporter: Improve logging of hostname detection (#1796)

### 🧰 Bug fixes 🧰

- `resourcedetection` processor: Fix ecs detector to not use the default golang logger (#1745)
- `signalfx` receiver: Return 200 when receiver succeed (#1785)
- `datadog` exporter: Use a singleton for sublayer calculation (#1759)
- `awsxray` and `awsemf` exporters: Change the User-Agent content order (#1791)

## v0.16.0

# 🎉 OpenTelemetry Collector Contrib v0.16.0 (Beta) 🎉

The OpenTelemetry Collector Contrib contains everything in the [opentelemetry-collector release](https://github.com/open-telemetry/opentelemetry-collector/releases/tag/v0.16.0) (be sure to check the release notes here as well!). Check out the [Getting Started Guide](https://opentelemetry.io/docs/collector/getting-started/) for deployment and configuration information.

### 🛑 Breaking changes 🛑

- `honeycomb` exporter: Update to use internal data format (#1689)

### 💡 Enhancements 💡

- `newrelic` exporter: Add support for span events (#1643)
- `awsemf` exporter:
  - Add placeholder support in `log_group_name` and `log_stream_name` config (#1623, #1661)
  - Add label matching filtering rule (#1619)
- `resourcedetection` processor: Add new resource detector for AWS Elastic Beanstalk environments (#1585)
- `loadbalancing` exporter:
  - Add sort of endpoints in static resolver (#1692)
  - Allow specifying port when using DNS resolver (#1650)
- Add `batchperresourceattr` helper library that splits an incoming data based on an attribute in the resource (#1694)
- `alibabacloudlogservice` exporter:
  - Add logs exporter (#1609)
  - Change trace type from opencensus to opentelemetry (#1713)
- `datadog` exporter:
  - Improve trace exporter performance (#1706, #1707)
  - Add option to only send metadata (#1723)
- `awsxray` exporter:
  - Add parsing of Python stack traces (#1676)
  - Add collector version to user agent (#1730)

### 🧰 Bug fixes 🧰

- `loadbalancing` exporter:
  - Fix retry queue for exporters (#1687)
  - Fix `periodicallyResolve` for DNS resolver checks (#1678)
- `datadog` exporter: Fix status code handling (#1691)
- `awsxray` exporter:
  - Fix empty traces in X-Ray console (#1709)
  - Stricter requirements for adding http request url (#1729)
  - Fix status code handling for errors/faults (#1740)
- `signalfx` exporter:
  - Split incoming data requests by access token before enqueuing (#1727)
  - Disable retry on 400 and 401, retry with backoff on 429 and 503 (#1672)
- `awsecscontainermetrics` receiver: Improve error handling to fix seg fault (#1738)

## v0.15.0

# 🎉 OpenTelemetry Collector Contrib v0.15.0 (Beta) 🎉

The OpenTelemetry Collector Contrib contains everything in the [opentelemetry-collector release](https://github.com/open-telemetry/opentelemetry-collector/releases/tag/v0.15.0) (be sure to check the release notes here as well!). Check out the [Getting Started Guide](https://opentelemetry.io/docs/collector/getting-started/) for deployment and configuration information.

### 🚀 New components 🚀

- `zookeeper` receiver: Collects metrics from a Zookeeper instance using the `mntr` command
- `loadbalacing` exporter: Consistently exports spans belonging to the same trace to the same backend
- `windowsperfcounters` receiver: Captures the configured system, application, or custom performance counter data from the Windows registry using the PDH interface
- `awsprometheusremotewrite` exporter:  Sends metrics data in Prometheus TimeSeries format to a Prometheus Remote Write Backend and signs each outgoing HTTP request following the AWS Signature Version 4 signing process

### 💡 Enhancements 💡

- `awsemf` exporter:
  - Add `metric_declarations` config option for metric filtering and dimensions (#1503)
  - Add SummaryDataType and remove Min/Max from Histogram (#1584)
- `signalfxcorrelation` exporter: Add ability to translate host dimension (#1561)
- `newrelic` exporter: Use pdata instead of the OpenCensus for traces (#1587)
- `metricstransform` processor:
  - Add `combine` action for matched metrics (#1506)
  - Add `submatch_case` config option to specify case of matched label values (#1640)
- `awsecscontainermetrics` receiver: Extract cluster name from ARN (#1626)
- `elastic` exporter: Improve handling of span status if the status code is unset (#1591)

### 🧰 Bug fixes 🧰

- `awsemf` exporter: Add check for unhandled metric data types (#1493)
- `groupbytrace` processor: Make buffered channel to avoid goroutines leak (#1505)
- `stackdriver` exporter: Set `options.UserAgent` so that the OpenCensus exporter does not override the UA ($1620)

## v0.14.0

# 🎉 OpenTelemetry Collector Contrib v0.14.0 (Beta) 🎉

The OpenTelemetry Collector Contrib contains everything in the [opentelemetry-collector release](https://github.com/open-telemetry/opentelemetry-collector/releases/tag/v0.14.0) (be sure to check the release notes here as well!). Check out the [Getting Started Guide](https://opentelemetry.io/docs/collector/getting-started/) for deployment and configuration information.

### 🚀 New components 🚀

- `datadog` exporter to send metric and trace data to Datadog (#1352)
- `tailsampling` processor moved from core to contrib (#1383)

### 🛑 Breaking changes 🛑

- `jmxmetricsextension` migrated to `jmxreceiver` (#1182, #1357)
- Move signalfx correlation code out of `sapm` to `signalfxcorrelation` exporter (#1376)
- Move Splunk specific utils outside of common (#1306)
- `stackdriver` exporter:
    - Config options `metric_prefix` & `skip_create_metric_descriptor` are now nested under `metric`, see [README](https://github.com/open-telemetry/opentelemetry-collector-contrib/blob/main/exporter/stackdriverexporter/README.md).
    - Trace status codes no longer reflect gRPC codes as per spec changes: open-telemetry/opentelemetry-specification#1067
- `datadog` exporter: Remove option to change the namespace prefix (#1483)

### 💡 Enhancements 💡

- `splunkhec` receiver: Add ability to ingest metrics (#1276)
- `signalfx` receiver: Improve pipeline error handling (#1329)
- `datadog` exporter:
  - Improve hostname resolution (#1285)
  - Add flushing/export of traces and trace-related statistics (#1266)
  - Enable traces on Windows (#1340)
  - Send otel.exporter running metric (#1354)
  - Add tag normalization util method (#1373)
  - Send host metadata (#1351)
  - Support resource conventions for hostnames (#1434)
  - Add version tag extract (#1449)
- Add `batchpertrace` library to split the incoming batch into several batches, one per trace (#1257)
- `statsd` receiver:
  - Add timer support (#1335)
  - Add sample rate support for counter, transfer gauge to double and transfer counter to int only (#1361)
- `awsemf` exporter: Restructure metric translator logic (#1353)
- `resourcedetection` processor:
  - Add EC2 hostname attribute (#1324)
  - Add ECS Resource detector (#1360)
- `sapm` exporter: Add queue settings (#1390)
- `metrictransform` processor: Add metric filter option (#1447)
- `awsxray` exporter: Improve ECS attribute and origin translation (#1428)
- `resourcedetection` processor: Initial system detector (#1405)

### 🧰 Bug fixes 🧰

- Remove duplicate definition of cloud providers with core conventions (#1288)
- `kubeletstats` receiver: Handle nil references from the kubelet API (#1326)
- `awsxray` receiver:
  - Add kind type to root span to fix the empty parentID problem (#1338)
  - Fix the race condition issue (#1490)
- `awsxray` exporter:
  - Setting the tlsconfig InsecureSkipVerify using NoVerifySSL (#1350)
  - Drop invalid xray trace id (#1366)
- `elastic` exporter: Ensure span name is limited (#1371)
- `splunkhec` exporter: Don't send 'zero' timestamps to Splunk HEC (#1157)
- `stackdriver` exporter: Skip processing empty metrics slice (#1494)

## v0.13.0

# 🎉 OpenTelemetry Collector Contrib v0.13.0 (Beta) 🎉

The OpenTelemetry Collector Contrib contains everything in the [opentelemetry-collector release](https://github.com/open-telemetry/opentelemetry-collector/releases/tag/v0.13.0) (be sure to check the release notes here as well!). Check out the [Getting Started Guide](https://opentelemetry.io/docs/collector/getting-started/) for deployment and configuration information.

### 💡 Enhancements 💡

- `sapm` exporter:
  - Enable queuing by default (#1224)
  - Add SignalFx APM correlation (#1205)
  - Make span source attribute and destination dimension names configurable (#1286)
- `signalfx` exporter:
  - Pass context to the http client requests (#1225)
  - Update `disk.summary_utilization` translation rule to accommodate new labels (#1258)
- `newrelic` exporter: Add `span.kind` attribute (#1263)
- `datadog` exporter:
  - Add Datadog trace translation helpers (#1208)
  - Add API key validation (#1216)
- `splunkhec` receiver: Add the ability to ingest logs (#1268)
- `awscontainermetrics` receiver: Report `CpuUtilized` metric in percentage (#1283)
- `awsemf` exporter: Only calculate metric rate for cumulative counter and avoid SingleDimensionRollup for metrics with only one dimension (#1280)

### 🧰 Bug fixes 🧰

- Make `signalfx` exporter a metadata exporter (#1252)
- `awsecscontainermetrics` receiver: Check for empty network rate stats and set zero (#1260)
- `awsemf` exporter: Remove InstrumentationLibrary dimension in CloudWatch EMF Logs if it is undefined (#1256)
- `awsxray` receiver: Fix trace/span id transfer (#1264)
- `datadog` exporter: Remove trace support for Windows for now (#1274)
- `sapm` exporter: Correlation enabled check inversed (#1278)

## v0.12.0

# 🎉 OpenTelemetry Collector Contrib v0.12.0 (Beta) 🎉

The OpenTelemetry Collector Contrib contains everything in the [opentelemetry-collector release](https://github.com/open-telemetry/opentelemetry-collector/releases/tag/v0.12.0) (be sure to check the release notes here as well!). Check out the [Getting Started Guide](https://opentelemetry.io/docs/collector/getting-started/) for deployment and configuration information.

### 🚀 New components 🚀

- `awsemf` exporter to support exporting metrics to AWS CloudWatch (#498, #1169)
- `http_forwarder` extension that forwards HTTP requests to a specified target (#979, #1014, #1150)
- `datadog` exporter that sends metric and trace data to Datadog (#1142, #1178, #1181, #1212)
- `awsecscontainermetrics` receiver to collect metrics from Amazon ECS Task Metadata Endpoint (#1089, #1148, #1160)

### 💡 Enhancements 💡

- `signalfx` exporter:
  - Add host metadata synchronization (#1039, #1118)
  - Add `copy_dimensions` translator option (#1126)
  - Update `k8s_cluster` metric translations (#1121)
  - Add option to exclude metrics (#1156)
  - Add `avg` aggregation method (#1151)
  - Fallback to host if cloud resource id not found (#1170)
  - Add backwards compatible translation rules for the `dockerstatsreceiver` (#1201)
  - Enable queuing and retries (#1223)
- `splunkhec` exporter:
  - Add log support (#875)
  - Enable queuing and retries (#1222)
- `k8scluster` receiver: Standardize metric names (#1119)
- `awsxray` exporter:
  - Support AWS EKS attributes (#1090)
  - Store resource attributes in X-Ray segments (#1174)
- `honeycomb` exporter:
  - Add span kind to the event sent to Honeycomb (#474)
  - Add option to adjust the sample rate using an attribute on the span (#1162)
- `jmxmetrics` extension: Add subprocess manager to manage child java processes (#1028)
- `elastic` exporter: Initial metrics support (#1173)
- `k8s` processor: Rename default attr names for label/annotation extraction (#1214)
- Add common SignalFx host id extraction (#1100)
- Allow MSI upgrades (#1165)

### 🧰 Bug fixes 🧰

- `awsxray` exporter: Don't set origin to EC2 when not on AWS (#1115)

## v0.11.0

# 🎉 OpenTelemetry Collector Contrib v0.11.0 (Beta) 🎉

The OpenTelemetry Collector Contrib contains everything in the [opentelemetry-collector release](https://github.com/open-telemetry/opentelemetry-collector/releases/tag/v0.11.0) (be sure to check the release notes here as well!). Check out the [Getting Started Guide](https://opentelemetry.io/docs/collector/getting-started/) for deployment and configuration information.

### 🚀 New components 🚀
- add `dockerstats` receiver as top level component (#1081)
- add `tracegen` utility (#956)

### 💡 Enhancements 💡
- `stackdriver` exporter: Allow overriding client options via config (#1010)
- `k8scluster` receiver: Ensure informer caches are synced before initial data sync (#842)
- `elastic` exporter: Translate `deployment.environment` resource attribute to Elastic APM's semantically equivalent `service.environment` (#1022)
- `k8s` processor: Add logs support (#1051)
- `awsxray` exporter: Log response error with zap (#1050)
- `signalfx` exporter
  - Add dimensions to renamed metrics (#1041)
  - Add translation rules for `disk_ops.total` and `disk_ops.pending` metrics (#1082)
  - Add event support (#1036)
- `kubeletstats` receiver: Cache detailed PVC labels to reduce API calls (#1052)
- `signalfx` receiver: Add event support (#1035)

## v0.10.0

# 🎉 OpenTelemetry Collector Contrib v0.10.0 (Beta) 🎉

The OpenTelemetry Collector Contrib contains everything in the [opentelemetry-collector release](https://github.com/open-telemetry/opentelemetry-collector/releases/tag/v0.10.0) (be sure to check the release notes here as well!). Check out the [Getting Started Guide](https://opentelemetry.io/docs/collector/getting-started/) for deployment and configuration information.

### 🚀 New components 🚀
- add initial docker stats receiver, without sourcing in top level components (#495)
- add initial jmx metrics extension structure, without sourcing in top level components (#740)
- `routing` processor for routing spans based on HTTP headers (#907)
- `splunkhec` receiver to receive Splunk HEC metrics, traces and logs (#840)
- Add skeleton for `http_forwarder` extension that forwards HTTP requests to a specified target (#979)

### 💡 Enhancements 💡
- `stackdriver` exporter
  - Add timeout parameter (#835)
  - Add option to configurably set UserAgent string (#758)
- `signalfx` exporter
  - Reduce memory allocations for big batches processing (#871)
  - Add AWSUniqueId and gcp_id generation (#829)
  - Calculate cpu.utilization compatibility metric (#839, #974, #954)
- `metricstransform` processor: Replace `{{version}}` in label values (#876)
- `resourcedetection` processor: Logs Support (#970)
- `statsd` receiver: Add parsing for labels and gauges (#903)

### 🧰 Bug fixes 🧰
- `k8s` processor
  - Wrap metrics before sending further down the pipeline (#837)
  - Fix setting attributes on metrics passed from agent (#836)
- `awsxray` exporter: Fix "pointer to empty string" is not omitted bug (#830)
- `azuremonitor` exporter: Treat UNSPECIFIED span kind as INTERNAL (#844)
- `signalfx` exporter: Remove misleading warnings (#869)
- `newrelic` exporter: Fix panic if service name is empty (#969)
- `honeycomb` exporter: Don't emit default proc id + starttime (#972)

## v0.9.0

# 🎉 OpenTelemetry Collector Contrib v0.9.0 (Beta) 🎉

The OpenTelemetry Collector Contrib contains everything in the [opentelemetry-collector release](https://github.com/open-telemetry/opentelemetry-collector/releases/tag/v0.9.0) (be sure to check the release notes here as well!). Check out the [Getting Started Guide](https://opentelemetry.io/docs/collector/getting-started/) for deployment and configuration information.

### 🛑 Breaking changes 🛑
- Remove deprecated `lightstep` exporter (#828)

### 🚀 New components 🚀
- `statsd` receiver for ingesting StatsD messages (#566)

### 💡 Enhancements 💡
- `signalfx` exporter
   - Add disk usage translations (#760)
   - Add disk utilization translations (#782)
   - Add translation rule to drop redundant metrics (#809)
- `kubeletstats` receiver
  - Sync available volume metadata from /pods endpoint (#690)
  - Add ability to collect detailed data from PVC (#743)
- `awsxray` exporter: Translate SDK name/version into xray model (#755)
- `elastic` exporter: Translate semantic conventions to Elastic destination fields (#671)
- `stackdriver` exporter: Add point count metric (#757)
- `awsxray` receiver
  - Ported the TCP proxy from the X-Ray daemon (#774)
  - Convert to OTEL trace format (#691)

### 🧰 Bug fixes 🧰
- `kubeletstats` receiver: Do not break down metrics batch (#754)
- `host` observer: Fix issue on darwin where ports listening on all interfaces are not correctly accounted for (#582)
- `newrelic` exporter: Fix panic on missing span status (#775)

## v0.8.0

# 🎉 OpenTelemetry Collector Contrib v0.8.0 (Beta) 🎉

The OpenTelemetry Collector Contrib contains everything in the [opentelemetry-collector release](https://github.com/open-telemetry/opentelemetry-collector/releases/tag/v0.8.0) (be sure to check the release notes here as well!). Check out the [Getting Started Guide](https://opentelemetry.io/docs/collector/getting-started/) for deployment and configuration information.

### 🚀 New components 🚀

- Receivers
  - `prometheusexec` subprocess manager (##499)

### 💡 Enhancements 💡

- `signalfx` exporter
  - Add/Update metric translations (#579, #584, #639, #640, #652, #662)
  - Add support for calculate new metric translator (#644)
  - Add renaming rules for load metrics (#664)
  - Update `container.name` to `k8s.container.name` in default translation rule (#683)
  - Rename working-set and page-fault metrics (#679)
- `awsxray` exporter
  - Translate exception event into xray exception (#577)
  - Add ingestion of X-Ray segments via UDP (#502)
  - Parse Java stacktrace and populate in xray cause (#687)
- `kubeletstats` receiver
  - Add metric_groups option (#648)
  - Set datapoint timestamp in receiver (#661)
  - Change `container.name` label to `k8s.container.name` (#680)
  - Add working-set and page-fault metrics (#666)
  - Add basic support for volume metrics (#667)
- `stackdriver` trace exporter: Move to new interface and pdata (#486)
- `metricstranform` processor: Keep timeseries and points in order after aggregation (#663)
- `k8scluster` receiver: Change `container.spec.name` label to `k8s.container.name` (#681)
- Migrate receiver creator to internal data model (#701)
- Add ec2 support to `resourcedetection` processor (#587)
- Enable timeout, sending queue and retry for SAPM exporter (#707)

### 🧰 Bug fixes 🧰

- `azuremonitor` exporter: Correct HTTP status code success mapping (#588)
- `k8scluster` receiver: Fix owner reference in metadata updates (#649)
- `awsxray` exporter: Fix handling of db system (#697)

### 🚀 New components 🚀

- Skeleton for AWS ECS container metrics receiver (#463)
- `prometheus_exec` receiver (#655)

## v0.7.0

# 🎉 OpenTelemetry Collector Contrib v0.7.0 (Beta) 🎉

The OpenTelemetry Collector Contrib contains everything in the [opentelemetry-collector release](https://github.com/open-telemetry/opentelemetry-collector/releases/tag/v0.7.0) (be sure to check the release notes here as well!). Check out the [Getting Started Guide](https://opentelemetry.io/docs/collector/getting-started/) for deployment and configuration information.

### 🛑 Breaking changes 🛑

- `awsxray` receiver updated to support udp: `tcp_endpoint` config option renamed to `endpoint` (#497)
- TLS config changed for `sapmreceiver` (#488) and `signalfxreceiver` receivers (#488)

### 🚀 New components 🚀

- Exporters
  - `sentry` adds tracing exporter for [Sentry](https://sentry.io/) (#565)
- Extensions
  - `endpoints` observer: adds generic endpoint watcher (#427)
  - `host` observer: looks for listening network endpoints on host (#432)

### 💡 Enhancements 💡

- Update `honeycomb` exporter for v0.8.0 compatibility
- Extend `metricstransform` processor to be able to add a label to an existing metric (#441)
- Update `kubeletstats` metrics according to semantic conventions (#475)
- Updated `awsxray` receiver config to use udp (#497)
- Add `/pods` endpoint support in `kubeletstats` receiver to add extra labels (#569)
- Add metric translation options to `signalfx` exporter (#477, #501, #571, #573)

### 🧰 Bug fixes 🧰

- `azuremonitor` exporter: Mark spanToEnvelope errors as permanent (#500)

## v0.6.0

# 🎉 OpenTelemetry Collector Contrib v0.6.0 (Beta) 🎉

The OpenTelemetry Collector Contrib contains everything in the [opentelemetry-collector release](https://github.com/open-telemetry/opentelemetry-collector/releases/tag/v0.6.0) (be sure to check the release notes here as well!). Check out the [Getting Started Guide](https://opentelemetry.io/docs/collector/getting-started/) for deployment and configuration information.

### 🛑 Breaking changes 🛑

- Removed `jaegarlegacy` (#397) and `zipkinscribe` receivers (#410)
- `kubeletstats` receiver: Renamed `k8s.pod.namespace` pod label to `k8s.namespace.name` and `k8s.container.name` container label to `container.name`

### 🚀 New components 🚀

- Processors
  - `metricstransform` renames/aggregates within individual metrics (#376) and allow changing the data type between int and float (#402)

### 💡 Enhancements 💡

- `awsxray` exporter: Use `peer.service` as segment name when set. (#385)
- `splunk` exporter: Add trace exports support (#359, #399)
- Build and publish Windows MSI (#408) and DEB/RPM Linux packages (#405)

### 🧰 Bug fixes 🧰

- `kubeletstats` receiver:
  - Fixed NPE for newly created pods (#404)
  - Updated to latest change in the ReceiverFactoryOld interface (#401)
  - Fixed logging and self reported metrics (#357)
- `awsxray` exporter: Only convert SQL information for SQL databases. (#379)
- `resourcedetection` processor: Correctly obtain machine-type info from gce metadata (#395)
- `k8scluster` receiver: Fix container resource metrics (#416)

## v0.5.0

Released 01-07-2020

# 🎉 OpenTelemetry Collector Contrib v0.5.0 (Beta) 🎉

The OpenTelemetry Collector Contrib contains everything in the [opentelemetry-collector release](https://github.com/open-telemetry/opentelemetry-collector/releases/tag/v0.5.0) (be sure to check the release notes here as well!). Check out the [Getting Started Guide](https://opentelemetry.io/docs/collector/getting-started/) for deployment and configuration information.

### 🚀 New components 🚀

- Processors
  - `resourcedetection` to automatically detect the resource based on the configured set of detectors (#309)

### 💡 Enhancements 💡

- `kubeletstats` receiver: Support for ServiceAccount authentication (#324)
- `signalfx` exporter and receiver
  - Add SignalFx metric token passthrough and config option (#325)
  - Set default endpoint of `signalfx` receiver to `:9943` (#351)
- `awsxray` exporter: Support aws plugins EC2/ECS/Beanstalk (#343)
- `sapm` exporter and receiver: Add SAPM access token passthrough and config option (#349)
- `k8s` processor: Add metrics support (#358)
- `k8s` observer: Separate annotations from labels in discovered pods (#363)

### 🧰 Bug fixes 🧰

- `honeycomb` exporter: Remove shared use of libhoney from goroutines (#305)

## v0.4.0

Released 17-06-2020

# 🎉 OpenTelemetry Collector Contrib v0.4.0 (Beta) 🎉

The OpenTelemetry Collector Contrib contains everything in the [opentelemetry-collector release](https://github.com/open-telemetry/opentelemetry-collector/releases/tag/v0.4.0) (be sure to check the release notes here as well!). Check out the [Getting Started Guide](https://opentelemetry.io/docs/collector/getting-started/) for deployment and configuration information.

### 🛑 Breaking changes 🛑

  - `signalfx` exporter `url` parameter changed to `ingest_url` (no impact if only using `realm` setting)

### 🚀 New components 🚀

- Receivers
  - `receiver_creator` to create receivers at runtime (#145), add observer support to receiver_creator (#173), add rules support (#207), add dynamic configuration values (#235) 
  - `kubeletstats` receiver (#237) 
  - `prometheus_simple` receiver (#184) 
  - `kubernetes-cluster` receiver (#175) 
  - `redis` receiver (#138)
- Exporters
  - `alibabacloudlogservice` exporter (#259) 
  - `SplunkHEC` metrics exporter (#246)
  - `elastic` APM exporter (#240)
  - `newrelic` exporter (#229) 
- Extensions
  - `k8s` observer (#185) 

### 💡 Enhancements 💡

- `awsxray` exporter
  - Use X-Ray convention of segment name == service name (#282)
  - Tweak xray export to improve rendering of traces and improve parity (#241)
  - Add handling for spans received with nil attributes (#212)
- `honeycomb` exporter
  - Use SendPresampled (#291)
  - Add span attributes as honeycomb event fields (#271)
  - Support resource labels in Honeycomb exporter (#20)
- `k8s` processor
  - Add support of Pod UID extraction to k8sprocessor (#219)
  - Use `k8s.pod.ip` to record resource IP instead of just `ip` (#183)
  - Support same authentication mechanism as other kubernetes components do (#307)
- `sapm` exporter: Add TLS for SAPM and SignalFx receiver (#215)
- `signalfx` exporter
  - Add metric metadata syncer to SignalFx exporter (#231)
  - Add TLS for SAPM and SignalFx receiver (#215)
- `stackdriver` exporter: Add support for resource mapping in config (#163)

### 🧰 Bug fixes 🧰

- `awsxray` exporter: Wrap bad request errors for proper handling by retry queue (#205)
- `lightstep` exporter: Ensure Lightstep exporter doesnt crash on nil node (#250)
- `sapm` exporter: Do not break Jaeger traces before sending downstream (#193)
- `k8s` processor: Ensure Jaeger spans work in passthrough mode (262)

## 🧩 Components 🧩

### Receivers

| Traces | Metrics |
|:-------:|:-------:|
| Jaeger Legacy | Carbon |
| SAPM (SignalFx APM) | Collectd | 
| Zipkin Scribe | K8s Cluster |
| | Redis |
| |  SignalFx | 
| | Simple Prometheus |
| | Wavefront |

### Processors

- K8s

### Exporters

| Commercial | Community |
|:------------:|:-----------:|
| Alibaba Cloud Log Service | Carbon |
| AWS X-ray | Elastic |
| Azure Monitor | Jaeger Thrift |
| Honeycomb | Kinesis |
| Lightstep |
| New Relic |
| SAPM (SignalFx APM) | 
| SignalFx (Metrics) |
| Splunk HEC |
| Stackdriver (Google) |

### Extensions

- Observer
  - K8s

## v0.3.0 Beta

Released 2020-03-30

### Breaking changes

-  Make prometheus receiver config loading strict. #697 
Prometheus receiver will now fail fast if the config contains unused keys in it.

### Changes and fixes

- Enable best effort serve by default of Prometheus Exporter (https://github.com/orijtech/prometheus-go-metrics-exporter/pull/6)
- Fix null pointer exception in the logging exporter #743 
- Remove unnecessary condition to have at least one processor #744 
- Updated Honeycomb exported to `honeycombio/opentelemetry-exporter-go v0.3.1`

### Features

Receivers / Exporters:

* AWS X-Ray
* Carbon
* CollectD
* Honeycomb
* Jaeger
* Kinesis
* LightStep
* OpenCensus
* OpenTelemetry
* SAPM
* SignalFx
* Stackdriver
* Wavefront
* Zipkin
* Zipkin Scribe


Processors:

* Attributes
* Batch
* Memory Limiter
* Queued Retry
* Resource
* Sampling
* Span
* Kubernetes

Extensions:

* Health Check
* Performance Profiler
* zPages


## v0.2.8

Released 2020-03-25

Alpha v0.2.8 of OpenTelemetry Collector Contrib.

- Implemented OTLP receiver and exporter.
- Added ability to pass config to the service programmatically (useful for custom builds).
- Improved own metrics / observability.


## v0.2.7

Released 2020-03-17

### Self-Observability
- New command-line switch to control legacy and new metrics. Users are encouraged
to experiment and migrate to the new metrics.
- Improved error handling on shutdown.


### Processors
- Fixed passthrough mode k8sprocessor.
- Added `HASH` action to attribute processor.

### Receivers and Exporters
- Added Honeycomb exporter.
- Added LightStep exporter.
- Added regular expression for Carbon receiver, allowing the metric name to be broken into proper label keys and values.
- Updated Stackdriver exporter to use a new batch API.


## v0.2.6 Alpha

Released 2020-02-18

### Self-Observability
- Updated metrics prefix to `otelcol` and expose command line argument to modify the prefix value.
- Batch dropped span now emits zero when no spans are dropped.

### Processors
- Extended Span processor to have include/exclude span logic.
- Ability to choose strict or regexp matching for include/exclude filters.

### Receivers and Exporters
- Added Carbon receiver and exporter.
- Added Wavefront receiver.


## v0.0.5 Alpha

Released 2020-01-30

- Regexp-based filtering of span names.
- Ability to extract attributes from span names and rename span.
- File exporter for debugging.
- Span processor is now enabled by default.

## v0.0.1 Alpha

Released 2020-01-11

First release of OpenTelemetry Collector Contrib.


[v0.3.0]: https://github.com/open-telemetry/opentelemetry-collector-contrib/compare/v0.2.8...v0.3.0
[v0.2.8]: https://github.com/open-telemetry/opentelemetry-collector-contrib/compare/v0.2.7...v0.2.8
[v0.2.7]: https://github.com/open-telemetry/opentelemetry-collector-contrib/compare/v0.2.6...v0.2.7
[v0.2.6]: https://github.com/open-telemetry/opentelemetry-collector-contrib/compare/v0.0.5...v0.2.6
[v0.0.5]: https://github.com/open-telemetry/opentelemetry-collector-contrib/compare/v0.0.1...v0.0.5
[v0.0.1]: https://github.com/open-telemetry/opentelemetry-collector-contrib/tree/v0.0.1<|MERGE_RESOLUTION|>--- conflicted
+++ resolved
@@ -15,13 +15,9 @@
 - `podmanreceiver`: Add API timeout configuration option (#9014)
 - `cmd/mdatagen`: Add `sem_conv_version` field to metadata.yaml that is used to set metrics SchemaURL (#9010)
 - `splunkheceporter`: Add an option to disable log or profiling data (#9065)
-<<<<<<< HEAD
 - `windowsperfcountersreceiver`: Move code into separate package for use in other windowsperfcounter receivers (#9108) 
-=======
 - `datadogexporter`: Add `host_metadata` configuration section to configure host metadata export (#9100)
-
 - `cmd/mdatagen`: Update documentation generated for attributes to list enumerated values and show the "value" that will be visible on metrics when it is different from the attribute key in metadata.yaml (#8983)
->>>>>>> 67a8a8d0
 
 ### 🛑 Breaking changes 🛑
 
